--- conflicted
+++ resolved
@@ -1,10 +1,10 @@
+## 22 July 2016
+
+  - Add the ability to get permalink to a thread
+
 ## 21 July 2016
 
-<<<<<<< HEAD
-  - Add the ability to get permalink to a thread
-=======
   - Add ability to log in and register (via link or to public groups) with a GitHub account
->>>>>>> 5c0b4070
 
 ## 20 July 2016
 
