## 20 July 2016

<<<<<<< HEAD
  - Add ability to log in and register (via link or to public groups) with a GitHub account
=======
  - Fix bug that prevented file add button in reply field from working
>>>>>>> 06153aa3

## 18 July 2016

  - Prevent tag box in autocomplete from collapsing (and highlighting looking weird) when the tag has no description

## 16 July 2016

  - Show changelog in app

## 14 July 2016

  - Thread close keyboard shortcuts now triggers on key down instead of key up (to prevent confusing interactions with autocomplete key handlers)
  - Show user availability status in autocomplete<|MERGE_RESOLUTION|>--- conflicted
+++ resolved
@@ -1,10 +1,7 @@
 ## 20 July 2016
 
-<<<<<<< HEAD
   - Add ability to log in and register (via link or to public groups) with a GitHub account
-=======
   - Fix bug that prevented file add button in reply field from working
->>>>>>> 06153aa3
 
 ## 18 July 2016
 
