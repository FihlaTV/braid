--- conflicted
+++ resolved
@@ -25,10 +25,7 @@
                  [mount "0.1.10"]
                  [com.cognitect/transit-clj "0.8.288" :exclusions [com.fasterxml.jackson.core/jackson-core]]
                  [ring-transit "0.1.6" :exclusions [com.fasterxml.jackson.core/jackson-core]]
-<<<<<<< HEAD
                  [clavatar "0.3.0"]
-=======
->>>>>>> e63d86f3
 
                  ;client
                  [org.clojure/clojurescript "1.9.92"]
@@ -71,16 +68,10 @@
 
   :figwheel {:server-port 3559}
 
-<<<<<<< HEAD
-  :cljsbuild {:builds
-              [{:id "desktop-dev"
-=======
   :cljsbuild {:test-commands {"once" ["lein" "doo" "phantom" "desktop-test" "once"]
                               "auto" ["lein" "doo" "phantom" "desktop-test" "auto"]}
               :builds
-              [
-               {:id "desktop-dev"
->>>>>>> e63d86f3
+              [{:id "desktop-dev"
                 :figwheel {:on-jsload "braid.client.desktop.core/reload"}
                 :source-paths ["src/braid/client"
                                "src/braid/common"
@@ -91,18 +82,6 @@
                            :output-dir "resources/public/js/dev/desktop/"
                            :verbose true}}
 
-<<<<<<< HEAD
-=======
-               {:id "desktop-release"
-                :source-paths ["src/braid/client"
-                               "src/braid/common"]
-                :compiler {:main braid.client.desktop.core
-                           :asset-path "/js/desktop/out"
-                           :output-to "resources/public/js/desktop/out/braid.js"
-                           :output-dir "resources/public/js/desktop/out_prod"
-                           :optimizations :advanced
-                           :pretty-print false}}
-
                {:id "desktop-test"
                 :source-paths ["src/braid/client"
                                "src/braid/common"
@@ -112,7 +91,6 @@
                            :output-to "resources/public/js/desktop/tests/out/all-tests.js"
                            :output-dir "resources/public/js/desktop/tests/out"}}
 
->>>>>>> e63d86f3
                {:id "mobile-dev"
                 :figwheel {:on-jsload "braid.client.mobile.core/reload"}
                 :source-paths ["src/braid/client"
