(ns braid.test.server.tags
  (:require
    [clojure.test :refer :all]
    [mount.core :as mount]
    [braid.server.conf :as conf]
    [braid.server.db :as db]
    [braid.server.db.group :as group]
    [braid.server.db.tag :as tag]
    [braid.server.db.user :as user]))

(use-fixtures :each
              (fn [t]
                (-> (mount/only #{#'conf/config #'db/conn})
                    (mount/swap {#'conf/config
                                 {:db-url "datomic:mem://chat-test"}})
                    (mount/start))
                (t)
                (datomic.api/delete-database (conf/config :db-url))
                (mount/stop)))


(deftest tags
  (testing "can create tag"
<<<<<<< HEAD
    (let [group (db/create-group! {:id (db/uuid)
                                   :slug "leanpixel"
                                   :name "Lean Pixel"})
=======
    (let [[group] (db/run-txns! (group/create-group-txn {:id (db/uuid)
                                                         :name "Lean Pixel"}))
>>>>>>> ced60ac5
          tag-data {:id (db/uuid)
                    :name "acme"
                    :group-id (group :id)}]
      (testing "create-tag!"
        (let [[tag] (db/run-txns! (tag/create-tag-txn tag-data))]
          (testing "returns tag"
            (is (= tag (assoc tag-data
                         :description nil
                         :threads-count 0
                         :subscribers-count 0))))))
      (testing "set tag description"
        (db/run-txns!
          (tag/tag-set-description-txn (:id tag-data) "Some tag with stuff"))
        (is (= (first (group/group-tags (:id group)))
               (assoc tag-data
                 :description "Some tag with stuff"
                 :threads-count 0
                 :subscribers-count 0)))
        ))))

(deftest user-can-subscribe-to-tags
<<<<<<< HEAD
  (let [user (db/create-user! {:id (db/uuid)
                               :email "foo@bar.com"
                               :password "foobar"
                               :avatar ""})
        group (db/create-group! {:id (db/uuid)
                                 :slug "leanpixel"
                                 :name "Lean Pixel"})
        tag-1 (db/create-tag! {:id (db/uuid) :name "acme1" :group-id (group :id)})
        tag-2 (db/create-tag! {:id (db/uuid) :name "acme2" :group-id (group :id)})]
    (db/user-add-to-group! (user :id) (group :id))
=======
  (let [[user group] (db/run-txns!
                       (concat
                         (user/create-user-txn {:id (db/uuid)
                                                :email "foo@bar.com"
                                                :password "foobar"
                                                :avatar ""})
                         (group/create-group-txn {:id (db/uuid)
                                                  :name "Lean Pixel"})))
        [tag-1 tag-2] (db/run-txns!
                        (concat
                          (tag/create-tag-txn {:id (db/uuid) :name "acme1" :group-id (group :id)})
                          (tag/create-tag-txn {:id (db/uuid) :name "acme2" :group-id (group :id)})))]
    (db/run-txns! (group/user-add-to-group-txn (user :id) (group :id)))
>>>>>>> ced60ac5
    (testing "user can subscribe to tags"
      (testing "user-subscribe-to-tag!"
        (db/run-txns!
          (concat
            (tag/user-subscribe-to-tag-txn (user :id) (tag-1 :id))
            (tag/user-subscribe-to-tag-txn (user :id) (tag-2 :id)))))
      (testing "get-user-subscribed-tags"
        (let [tags (tag/subscribed-tag-ids-for-user (user :id))]
          (testing "returns subscribed tags"
            (is (= (set tags) #{(tag-1 :id) (tag-2 :id)}))))))
    (testing "user can unsubscribe from tags"
      (testing "user-unsubscribe-from-tag!"
        (db/run-txns!
          (concat
            (tag/user-unsubscribe-from-tag-txn (user :id) (tag-1 :id))
            (tag/user-unsubscribe-from-tag-txn (user :id) (tag-2 :id)))))
      (testing "is unsubscribed"
        (let [tags (tag/subscribed-tag-ids-for-user (user :id))]
          (is (= (set tags) #{})))))))

(deftest user-can-only-see-tags-in-group
<<<<<<< HEAD
  (let [user-1 (db/create-user! {:id (db/uuid)
                                 :email "foo@bar.com"
                                 :password "foobar"
                                 :avatar ""})
        user-2 (db/create-user! {:id (db/uuid)
                                 :email "quux@bar.com"
                                 :password "foobar"
                                 :avatar ""})
        user-3 (db/create-user! {:id (db/uuid)
                                 :email "qaax@bar.com"
                                 :password "foobar"
                                 :avatar ""})
        group-1 (db/create-group! {:id (db/uuid)
                                   :slug "leanpixel"
                                   :name "Lean Pixel"})
        group-2 (db/create-group! {:id (db/uuid)
                                   :slug "penyopal"
                                   :name "Penyo Pal"})
        tag-1 (db/create-tag! {:id (db/uuid) :name "acme1" :group-id (group-1 :id)})
        tag-2 (db/create-tag! {:id (db/uuid) :name "acme2" :group-id (group-2 :id)})
        tag-3 (db/create-tag! {:id (db/uuid) :name "acme3" :group-id (group-2 :id)})]
    (db/user-add-to-group! (user-1 :id) (group-1 :id))
    (db/user-add-to-group! (user-2 :id) (group-1 :id))
    (db/user-add-to-group! (user-2 :id) (group-2 :id))
    (db/user-add-to-group! (user-3 :id) (group-2 :id))
=======
  (let [[user-1 user-2 user-3 group-1 group-2]
        (db/run-txns!
          (concat
            (user/create-user-txn {:id (db/uuid)
                                   :email "foo@bar.com"
                                   :password "foobar"
                                   :avatar ""})
            (user/create-user-txn {:id (db/uuid)
                                   :email "quux@bar.com"
                                   :password "foobar"
                                   :avatar ""})
            (user/create-user-txn {:id (db/uuid)
                                   :email "qaax@bar.com"
                                   :password "foobar"
                                   :avatar ""})
            (group/create-group-txn {:id (db/uuid)
                                     :name "Lean Pixel"})
            (group/create-group-txn {:id (db/uuid)
                                     :name "Penyo Pal"})))
        [tag-1 tag-2 tag-3]
        (db/run-txns!
          (concat
            (tag/create-tag-txn {:id (db/uuid) :name "acme1" :group-id (group-1 :id)})
            (tag/create-tag-txn {:id (db/uuid) :name "acme2" :group-id (group-2 :id)})
            (tag/create-tag-txn {:id (db/uuid) :name "acme3" :group-id (group-2 :id)})))]
    (db/run-txns!
      (concat
        (group/user-add-to-group-txn (user-1 :id) (group-1 :id))
        (group/user-add-to-group-txn (user-2 :id) (group-1 :id))
        (group/user-add-to-group-txn (user-2 :id) (group-2 :id))
        (group/user-add-to-group-txn (user-3 :id) (group-2 :id))))
>>>>>>> ced60ac5
    (testing "user can only see tags in their group(s)"
      (is (= #{tag-1} (tag/tags-for-user (user-1 :id))))
      (is (= #{tag-1 tag-2 tag-3} (tag/tags-for-user (user-2 :id))))
      (is (= #{tag-2 tag-3} (tag/tags-for-user (user-3 :id)))))))

(deftest user-can-only-subscribe-to-tags-in-group
<<<<<<< HEAD
  (let [user (db/create-user! {:id (db/uuid)
                               :email "foo@bar.com"
                               :password "foobar"
                               :avatar ""})
        group-1 (db/create-group! {:id (db/uuid)
                                   :slug "leanpixel"
                                   :name "Lean Pixel"})
        group-2 (db/create-group! {:id (db/uuid)
                                   :slug "penyopal"
                                   :name "Penyo Pal"})
        tag-1 (db/create-tag! {:id (db/uuid) :name "acme1" :group-id (group-1 :id)})
        tag-2 (db/create-tag! {:id (db/uuid) :name "acme2" :group-id (group-2 :id)})]
    (db/user-add-to-group! (user :id) (group-1 :id))
=======
  (let [[user group-1 group-2] (db/run-txns!
                                 (concat
                                   (user/create-user-txn {:id (db/uuid)
                                                          :email "foo@bar.com"
                                                          :password "foobar"
                                                          :avatar ""})
                                   (group/create-group-txn {:id (db/uuid)
                                                            :name "Lean Pixel"})
                                   (group/create-group-txn {:id (db/uuid)
                                                            :name "Penyo Pal"})))
        [tag-1 tag-2] (db/run-txns!
                        (concat
                          (tag/create-tag-txn {:id (db/uuid) :name "acme1" :group-id (group-1 :id)})
                          (tag/create-tag-txn {:id (db/uuid) :name "acme2" :group-id (group-2 :id)})))]
    (db/run-txns! (group/user-add-to-group-txn (user :id) (group-1 :id)))
>>>>>>> ced60ac5
    (testing "user can subscribe to tags"
      (testing "user-subscribe-to-tag!"
        (db/run-txns!
          (concat
            (tag/user-subscribe-to-tag-txn (user :id) (tag-1 :id))
            (tag/user-subscribe-to-tag-txn (user :id) (tag-2 :id)))))
      (testing "get-user-subscribed-tags"
        (let [tags (tag/subscribed-tag-ids-for-user (user :id))]
          (testing "returns subscribed tags"
            (is (= (set tags) #{(tag-1 :id)}))))))))<|MERGE_RESOLUTION|>--- conflicted
+++ resolved
@@ -21,14 +21,9 @@
 
 (deftest tags
   (testing "can create tag"
-<<<<<<< HEAD
-    (let [group (db/create-group! {:id (db/uuid)
-                                   :slug "leanpixel"
-                                   :name "Lean Pixel"})
-=======
     (let [[group] (db/run-txns! (group/create-group-txn {:id (db/uuid)
+                                                         :slug "leanpixel"
                                                          :name "Lean Pixel"}))
->>>>>>> ced60ac5
           tag-data {:id (db/uuid)
                     :name "acme"
                     :group-id (group :id)}]
@@ -50,18 +45,6 @@
         ))))
 
 (deftest user-can-subscribe-to-tags
-<<<<<<< HEAD
-  (let [user (db/create-user! {:id (db/uuid)
-                               :email "foo@bar.com"
-                               :password "foobar"
-                               :avatar ""})
-        group (db/create-group! {:id (db/uuid)
-                                 :slug "leanpixel"
-                                 :name "Lean Pixel"})
-        tag-1 (db/create-tag! {:id (db/uuid) :name "acme1" :group-id (group :id)})
-        tag-2 (db/create-tag! {:id (db/uuid) :name "acme2" :group-id (group :id)})]
-    (db/user-add-to-group! (user :id) (group :id))
-=======
   (let [[user group] (db/run-txns!
                        (concat
                          (user/create-user-txn {:id (db/uuid)
@@ -69,13 +52,13 @@
                                                 :password "foobar"
                                                 :avatar ""})
                          (group/create-group-txn {:id (db/uuid)
+                                                  :slug "leanpixel"
                                                   :name "Lean Pixel"})))
         [tag-1 tag-2] (db/run-txns!
                         (concat
                           (tag/create-tag-txn {:id (db/uuid) :name "acme1" :group-id (group :id)})
                           (tag/create-tag-txn {:id (db/uuid) :name "acme2" :group-id (group :id)})))]
     (db/run-txns! (group/user-add-to-group-txn (user :id) (group :id)))
->>>>>>> ced60ac5
     (testing "user can subscribe to tags"
       (testing "user-subscribe-to-tag!"
         (db/run-txns!
@@ -97,33 +80,6 @@
           (is (= (set tags) #{})))))))
 
 (deftest user-can-only-see-tags-in-group
-<<<<<<< HEAD
-  (let [user-1 (db/create-user! {:id (db/uuid)
-                                 :email "foo@bar.com"
-                                 :password "foobar"
-                                 :avatar ""})
-        user-2 (db/create-user! {:id (db/uuid)
-                                 :email "quux@bar.com"
-                                 :password "foobar"
-                                 :avatar ""})
-        user-3 (db/create-user! {:id (db/uuid)
-                                 :email "qaax@bar.com"
-                                 :password "foobar"
-                                 :avatar ""})
-        group-1 (db/create-group! {:id (db/uuid)
-                                   :slug "leanpixel"
-                                   :name "Lean Pixel"})
-        group-2 (db/create-group! {:id (db/uuid)
-                                   :slug "penyopal"
-                                   :name "Penyo Pal"})
-        tag-1 (db/create-tag! {:id (db/uuid) :name "acme1" :group-id (group-1 :id)})
-        tag-2 (db/create-tag! {:id (db/uuid) :name "acme2" :group-id (group-2 :id)})
-        tag-3 (db/create-tag! {:id (db/uuid) :name "acme3" :group-id (group-2 :id)})]
-    (db/user-add-to-group! (user-1 :id) (group-1 :id))
-    (db/user-add-to-group! (user-2 :id) (group-1 :id))
-    (db/user-add-to-group! (user-2 :id) (group-2 :id))
-    (db/user-add-to-group! (user-3 :id) (group-2 :id))
-=======
   (let [[user-1 user-2 user-3 group-1 group-2]
         (db/run-txns!
           (concat
@@ -140,8 +96,10 @@
                                    :password "foobar"
                                    :avatar ""})
             (group/create-group-txn {:id (db/uuid)
+                                     :slug "leanpixel"
                                      :name "Lean Pixel"})
             (group/create-group-txn {:id (db/uuid)
+                                     :slug "penyopal"
                                      :name "Penyo Pal"})))
         [tag-1 tag-2 tag-3]
         (db/run-txns!
@@ -155,28 +113,12 @@
         (group/user-add-to-group-txn (user-2 :id) (group-1 :id))
         (group/user-add-to-group-txn (user-2 :id) (group-2 :id))
         (group/user-add-to-group-txn (user-3 :id) (group-2 :id))))
->>>>>>> ced60ac5
     (testing "user can only see tags in their group(s)"
       (is (= #{tag-1} (tag/tags-for-user (user-1 :id))))
       (is (= #{tag-1 tag-2 tag-3} (tag/tags-for-user (user-2 :id))))
       (is (= #{tag-2 tag-3} (tag/tags-for-user (user-3 :id)))))))
 
 (deftest user-can-only-subscribe-to-tags-in-group
-<<<<<<< HEAD
-  (let [user (db/create-user! {:id (db/uuid)
-                               :email "foo@bar.com"
-                               :password "foobar"
-                               :avatar ""})
-        group-1 (db/create-group! {:id (db/uuid)
-                                   :slug "leanpixel"
-                                   :name "Lean Pixel"})
-        group-2 (db/create-group! {:id (db/uuid)
-                                   :slug "penyopal"
-                                   :name "Penyo Pal"})
-        tag-1 (db/create-tag! {:id (db/uuid) :name "acme1" :group-id (group-1 :id)})
-        tag-2 (db/create-tag! {:id (db/uuid) :name "acme2" :group-id (group-2 :id)})]
-    (db/user-add-to-group! (user :id) (group-1 :id))
-=======
   (let [[user group-1 group-2] (db/run-txns!
                                  (concat
                                    (user/create-user-txn {:id (db/uuid)
@@ -184,15 +126,16 @@
                                                           :password "foobar"
                                                           :avatar ""})
                                    (group/create-group-txn {:id (db/uuid)
+                                                            :slug "leanpixel"
                                                             :name "Lean Pixel"})
                                    (group/create-group-txn {:id (db/uuid)
+                                                            :slug "penyopal"
                                                             :name "Penyo Pal"})))
         [tag-1 tag-2] (db/run-txns!
                         (concat
                           (tag/create-tag-txn {:id (db/uuid) :name "acme1" :group-id (group-1 :id)})
                           (tag/create-tag-txn {:id (db/uuid) :name "acme2" :group-id (group-2 :id)})))]
     (db/run-txns! (group/user-add-to-group-txn (user :id) (group-1 :id)))
->>>>>>> ced60ac5
     (testing "user can subscribe to tags"
       (testing "user-subscribe-to-tag!"
         (db/run-txns!
