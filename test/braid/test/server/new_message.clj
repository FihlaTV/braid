(ns braid.test.server.new-message
  (:require
    [clojure.test :refer :all]
    [mount.core :as mount]
    [braid.server.conf :as conf]
    [braid.server.db :as db]
    [braid.server.db.group :as group]
    [braid.server.db.message :as message]
    [braid.server.db.tag :as tag]
    [braid.server.db.thread :as thread]
    [braid.server.db.user :as user]))

(use-fixtures :each
              (fn [t]
                (-> (mount/only #{#'conf/config #'db/conn})
                    (mount/swap {#'conf/config
                                 {:db-url "datomic:mem://chat-test"}})
                    (mount/start))
                (t)
                (datomic.api/delete-database (conf/config :db-url))
                (mount/stop)))


(deftest create-message
  (let [[user-1] (db/run-txns! (user/create-user-txn {:id (db/uuid)
                                                      :email "foo@bar.com"
                                                      :password "foobar"
                                                      :avatar "http://www.foobar.com/1.jpg"}))
        thread-id (db/uuid)]

    (testing "new messages can create a thread"
<<<<<<< HEAD
      (let [group (db/create-group! {:id (db/uuid) :slug "group" :name "group"})
=======
      (let [[group] (db/run-txns! (group/create-group-txn {:id (db/uuid) :name "group"}))
>>>>>>> ced60ac5
            message-data {:id (db/uuid)
                          :group-id (group :id)
                          :user-id (user-1 :id)
                          :thread-id thread-id
                          :created-at (java.util.Date.)
                          :content "Hello?"}
            [message] (db/run-txns! (message/create-message-txn message-data))]

        (testing "returns message"
          (is (= (dissoc message-data :group-id) message)))

        (testing "user has thread open"
          (is (contains?
                (set (map :id (thread/open-threads-for-user (user-1 :id))))
                thread-id)))

        (testing "user has thread subscribed"
          (is (contains?
                (set (thread/subscribed-thread-ids-for-user (user-1 :id)))
                thread-id)))))

    (testing "new message can add to an existing thread"
<<<<<<< HEAD
      (let [group (db/create-group! {:id (db/uuid) :slug "group2" :name "group2"})
=======
      (let [[group] (db/run-txns! (group/create-group-txn {:id (db/uuid) :name "group2"}))
>>>>>>> ced60ac5
            message-2-data {:id (db/uuid)
                            :group-id (group :id)
                            :user-id (user-1 :id)
                            :thread-id thread-id
                            :created-at (java.util.Date.)
                            :content "Goodbye."}
            [message-2] (db/run-txns! (message/create-message-txn message-2-data))]

        (testing "returns message"
          (is (= (dissoc message-2-data :group-id) message-2)))

        (testing "user has thread open"
          (is (contains?
                (set (map :id (thread/open-threads-for-user (user-1 :id))))
                thread-id)))

        (testing "user has thread subscribed"
          (is (contains?
                (set (thread/subscribed-thread-ids-for-user (user-1 :id)))
                thread-id)))))))

(deftest new-message-opens-and-subscribes

  (testing "given a user"
<<<<<<< HEAD
    (let [user-1 (db/create-user! {:id (db/uuid)
                                   :email "foo@bar.com"
                                   :password "foobar"
                                   :avatar ""})
          group (db/create-group! {:id (db/uuid) :slug "group" :name "group"})]
=======
    (let [[user-1 group] (db/run-txns!
                           (concat
                             (user/create-user-txn {:id (db/uuid)
                                                    :email "foo@bar.com"
                                                    :password "foobar"
                                                    :avatar ""})
                             (group/create-group-txn {:id (db/uuid) :name "group"})))]
>>>>>>> ced60ac5

      (testing "when the user sends a new message"
        (let [thread-id (db/uuid)]
          (db/run-txns!
            (message/create-message-txn {:id (db/uuid)
                                         :group-id (group :id)
                                         :user-id (user-1 :id)
                                         :thread-id thread-id
                                         :created-at (java.util.Date.)
                                         :content "Hello?"}))
          (testing "then the user is subscribed to the thread"
            (is (contains?
                  (set (map :id (thread/open-threads-for-user (user-1 :id))))
                  thread-id)))

          (testing "then the user has the thread open"
            (is (contains?
                  (set (thread/subscribed-thread-ids-for-user (user-1 :id)))
                  thread-id))))))))

(deftest new-message-opens-thread

  (testing "given a thread with 2 participants"
<<<<<<< HEAD
    (let [user-1 (db/create-user! {:id (db/uuid)
                                   :email "foo@bar.com"
                                   :password "foobar"
                                   :avatar ""})
          user-2 (db/create-user! {:id (db/uuid)
                                   :email "quux@bar.com"
                                   :password "foobar"
                                   :avatar ""})
          group (db/create-group! {:id (db/uuid) :slug "group" :name "group"})
=======
    (let [[user-1 user-2 group] (db/run-txns!
                                  (concat
                                    (user/create-user-txn {:id (db/uuid)
                                                           :email "foo@bar.com"
                                                           :password "foobar"
                                                           :avatar ""})
                                    (user/create-user-txn {:id (db/uuid)
                                                           :email "quux@bar.com"
                                                           :password "foobar"
                                                           :avatar ""})
                                    (group/create-group-txn {:id (db/uuid)
                                                             :name "group"})))
>>>>>>> ced60ac5
          thread-id (db/uuid)
          [message-1 message-2]
          (db/run-txns!
            (concat
              (message/create-message-txn {:id (db/uuid)
                                           :group-id (group :id)
                                           :user-id (user-1 :id)
                                           :thread-id thread-id
                                           :created-at (java.util.Date.)
                                           :content "Hello?"})
              (message/create-message-txn {:id (db/uuid)
                                           :group-id (group :id)
                                           :user-id (user-2 :id)
                                           :thread-id thread-id
                                           :created-at (java.util.Date.)
                                           :content "Hello?"})))]

      (testing "when user-2 hides the thread"
        (db/run-txns! (thread/user-hide-thread-txn (user-2 :id) thread-id))

        (testing "then user-2 no longer has the thread open"
          (is (not (contains?
                     (set (map :id (thread/open-threads-for-user (user-2 :id))))
                     thread-id)))))

      (testing "when user-1 sends another message in the thread"
        (db/run-txns! (message/create-message-txn
                        {:id (db/uuid)
                         :group-id (group :id)
                         :user-id (user-1 :id)
                         :thread-id thread-id
                         :created-at (java.util.Date.)
                         :content "Hello?"}))

        (testing "then user-2 has the thread open again"
          (is (contains?
                (set (map :id (thread/open-threads-for-user (user-2 :id))))
                thread-id)))))))

(deftest tag-mention-opens-thread-for-subscribers

  (testing "given 2 users and 2 tags..."
<<<<<<< HEAD
    (let [group (db/create-group! {:id (db/uuid)
                                   :slug "leanpixel"
                                   :name "Lean Pixel"})
          tag-1 (db/create-tag! {:id (db/uuid) :name "acme1" :group-id (group :id)})
          user-1 (db/create-user! {:id (db/uuid)
                                   :email "foo@bar.com"
                                   :password "foobar"
                                   :avatar ""})
          _ (db/user-add-to-group! (user-1 :id) (group :id))
          user-2 (db/create-user! {:id (db/uuid)
                                   :email "quux@bar.com"
                                   :password "foobar"
                                   :avatar ""})
          _ (db/user-add-to-group! (user-2 :id) (group :id))]

=======
    (let [[user-1 user-2 group] (db/run-txns!
                                  (concat
                                    (user/create-user-txn {:id (db/uuid)
                                                           :email "foo@bar.com"
                                                           :password "foobar"
                                                           :avatar ""})
                                    (user/create-user-txn {:id (db/uuid)
                                                           :email "quux@bar.com"
                                                           :password "foobar"
                                                           :avatar ""})
                                    (group/create-group-txn {:id (db/uuid)
                                                             :name "Lean Pixel"})))
          [tag-1] (db/run-txns!
                    (tag/create-tag-txn {:id (db/uuid)
                                         :name "acme1"
                                         :group-id (group :id)}))]
      (db/run-txns!
        (concat
          (group/user-add-to-group-txn (user-2 :id) (group :id))
          (group/user-add-to-group-txn (user-1 :id) (group :id))))
>>>>>>> ced60ac5
      (testing "given a user subscribed to a tag..."
        (db/run-txns! (tag/user-subscribe-to-tag-txn (user-1 :id) (tag-1 :id)))

        (testing "when a new message mentions the tag..."
          (let [[msg] (db/run-txns!
                        (message/create-message-txn {:id (db/uuid)
                                                     :group-id (group :id)
                                                     :user-id (user-2 :id)
                                                     :thread-id (db/uuid)
                                                     :created-at (java.util.Date.)
                                                     :content "Hello?"
                                                     :mentioned-tag-ids [(tag-1 :id)]}))]

            (testing "then the tag is added to the thread"
              (let [thread (thread/thread-by-id (msg :thread-id))]
                (contains? (set (thread :tag-ids)) (tag-1 :id))))

            (testing "then the user has the thread opened"
              (let [user-threads (map :id (thread/open-threads-for-user (user-1 :id)))]
                (is (contains? (set user-threads) (msg :thread-id)))))

            (testing "then the user is subscribed-to the thread"
              (let [user-threads (thread/subscribed-thread-ids-for-user (user-1 :id))]
                (is (contains? (set user-threads) (msg :thread-id))))
              (let [users (thread/users-subscribed-to-thread (msg :thread-id))]
                (is (contains? (set users) (user-1 :id)))))))))))

(deftest user-mention-subscribes-opens-thread-for-user

  (testing "given 2 users..."
<<<<<<< HEAD
    (let [group (db/create-group! {:id (db/uuid)
                                   :slug "leanpixel"
                                   :name "Lean Pixel"})
          user-1 (db/create-user! {:id (db/uuid)
                                   :email "foo@bar.com"
                                   :password "foobar"
                                   :avatar ""})
          _ (db/user-add-to-group! (user-1 :id) (group :id))
          user-2 (db/create-user! {:id (db/uuid)
                                   :email "quux@bar.com"
                                   :password "foobar"
                                   :avatar ""})
          _ (db/user-add-to-group! (user-2 :id) (group :id))
          thread-id (db/uuid)]

=======
    (let [[user-1 user-2 group] (db/run-txns!
                                  (concat
                                    (user/create-user-txn {:id (db/uuid)
                                                           :email "foo@bar.com"
                                                           :password "foobar"
                                                           :avatar ""})
                                    (user/create-user-txn {:id (db/uuid)
                                                           :email "quux@bar.com"
                                                           :password "foobar"
                                                           :avatar ""})
                                    (group/create-group-txn {:id (db/uuid)
                                                             :name "Lean Pixel"})))
           thread-id (db/uuid)]

      (db/run-txns!
        (concat
          (group/user-add-to-group-txn (user-2 :id) (group :id))
          (group/user-add-to-group-txn (user-1 :id) (group :id))))
>>>>>>> ced60ac5
      (testing "when user-1 mentions user-2 in a message..."
        (let [[msg] (db/run-txns!
                      (message/create-message-txn {:id (db/uuid)
                                                   :group-id (group :id)
                                                   :user-id (user-1 :id)
                                                   :thread-id thread-id
                                                   :created-at (java.util.Date.)
                                                   :content "Hello?"
                                                   :mentioned-user-ids [(user-2 :id)]}))]

          (testing "then user-2 is added to the thread"
            (is  (= #{(user-2 :id)}
                    (-> (thread/thread-by-id thread-id) :mentioned-ids))))

          (testing "then user-2 can see the thread"
            (is (thread/user-can-see-thread? (user-2 :id) thread-id)))

          (testing "then user-2 is subscribed to the thread"
            (let [users (thread/users-subscribed-to-thread (msg :thread-id))]
              (is (contains? (set users) (user-2 :id)))))

          (testing "then user-2 has the thread opened"
            (is (= [thread-id] (map :id (thread/open-threads-for-user (user-2 :id)))))))))))<|MERGE_RESOLUTION|>--- conflicted
+++ resolved
@@ -29,11 +29,7 @@
         thread-id (db/uuid)]
 
     (testing "new messages can create a thread"
-<<<<<<< HEAD
-      (let [group (db/create-group! {:id (db/uuid) :slug "group" :name "group"})
-=======
-      (let [[group] (db/run-txns! (group/create-group-txn {:id (db/uuid) :name "group"}))
->>>>>>> ced60ac5
+      (let [[group] (db/run-txns! (group/create-group-txn {:id (db/uuid) :slug "group" :name "group"}))
             message-data {:id (db/uuid)
                           :group-id (group :id)
                           :user-id (user-1 :id)
@@ -56,11 +52,7 @@
                 thread-id)))))
 
     (testing "new message can add to an existing thread"
-<<<<<<< HEAD
-      (let [group (db/create-group! {:id (db/uuid) :slug "group2" :name "group2"})
-=======
-      (let [[group] (db/run-txns! (group/create-group-txn {:id (db/uuid) :name "group2"}))
->>>>>>> ced60ac5
+      (let [[group] (db/run-txns! (group/create-group-txn {:id (db/uuid) :slug "group2" :name "group2"}))
             message-2-data {:id (db/uuid)
                             :group-id (group :id)
                             :user-id (user-1 :id)
@@ -85,21 +77,13 @@
 (deftest new-message-opens-and-subscribes
 
   (testing "given a user"
-<<<<<<< HEAD
-    (let [user-1 (db/create-user! {:id (db/uuid)
-                                   :email "foo@bar.com"
-                                   :password "foobar"
-                                   :avatar ""})
-          group (db/create-group! {:id (db/uuid) :slug "group" :name "group"})]
-=======
     (let [[user-1 group] (db/run-txns!
                            (concat
                              (user/create-user-txn {:id (db/uuid)
                                                     :email "foo@bar.com"
                                                     :password "foobar"
                                                     :avatar ""})
-                             (group/create-group-txn {:id (db/uuid) :name "group"})))]
->>>>>>> ced60ac5
+                             (group/create-group-txn {:id (db/uuid) :slug "group" :name "group"})))]
 
       (testing "when the user sends a new message"
         (let [thread-id (db/uuid)]
@@ -123,17 +107,6 @@
 (deftest new-message-opens-thread
 
   (testing "given a thread with 2 participants"
-<<<<<<< HEAD
-    (let [user-1 (db/create-user! {:id (db/uuid)
-                                   :email "foo@bar.com"
-                                   :password "foobar"
-                                   :avatar ""})
-          user-2 (db/create-user! {:id (db/uuid)
-                                   :email "quux@bar.com"
-                                   :password "foobar"
-                                   :avatar ""})
-          group (db/create-group! {:id (db/uuid) :slug "group" :name "group"})
-=======
     (let [[user-1 user-2 group] (db/run-txns!
                                   (concat
                                     (user/create-user-txn {:id (db/uuid)
@@ -145,8 +118,8 @@
                                                            :password "foobar"
                                                            :avatar ""})
                                     (group/create-group-txn {:id (db/uuid)
+                                                             :slug "group"
                                                              :name "group"})))
->>>>>>> ced60ac5
           thread-id (db/uuid)
           [message-1 message-2]
           (db/run-txns!
@@ -189,23 +162,6 @@
 (deftest tag-mention-opens-thread-for-subscribers
 
   (testing "given 2 users and 2 tags..."
-<<<<<<< HEAD
-    (let [group (db/create-group! {:id (db/uuid)
-                                   :slug "leanpixel"
-                                   :name "Lean Pixel"})
-          tag-1 (db/create-tag! {:id (db/uuid) :name "acme1" :group-id (group :id)})
-          user-1 (db/create-user! {:id (db/uuid)
-                                   :email "foo@bar.com"
-                                   :password "foobar"
-                                   :avatar ""})
-          _ (db/user-add-to-group! (user-1 :id) (group :id))
-          user-2 (db/create-user! {:id (db/uuid)
-                                   :email "quux@bar.com"
-                                   :password "foobar"
-                                   :avatar ""})
-          _ (db/user-add-to-group! (user-2 :id) (group :id))]
-
-=======
     (let [[user-1 user-2 group] (db/run-txns!
                                   (concat
                                     (user/create-user-txn {:id (db/uuid)
@@ -217,6 +173,7 @@
                                                            :password "foobar"
                                                            :avatar ""})
                                     (group/create-group-txn {:id (db/uuid)
+                                                             :slug "leanpixel"
                                                              :name "Lean Pixel"})))
           [tag-1] (db/run-txns!
                     (tag/create-tag-txn {:id (db/uuid)
@@ -226,7 +183,7 @@
         (concat
           (group/user-add-to-group-txn (user-2 :id) (group :id))
           (group/user-add-to-group-txn (user-1 :id) (group :id))))
->>>>>>> ced60ac5
+
       (testing "given a user subscribed to a tag..."
         (db/run-txns! (tag/user-subscribe-to-tag-txn (user-1 :id) (tag-1 :id)))
 
@@ -257,23 +214,6 @@
 (deftest user-mention-subscribes-opens-thread-for-user
 
   (testing "given 2 users..."
-<<<<<<< HEAD
-    (let [group (db/create-group! {:id (db/uuid)
-                                   :slug "leanpixel"
-                                   :name "Lean Pixel"})
-          user-1 (db/create-user! {:id (db/uuid)
-                                   :email "foo@bar.com"
-                                   :password "foobar"
-                                   :avatar ""})
-          _ (db/user-add-to-group! (user-1 :id) (group :id))
-          user-2 (db/create-user! {:id (db/uuid)
-                                   :email "quux@bar.com"
-                                   :password "foobar"
-                                   :avatar ""})
-          _ (db/user-add-to-group! (user-2 :id) (group :id))
-          thread-id (db/uuid)]
-
-=======
     (let [[user-1 user-2 group] (db/run-txns!
                                   (concat
                                     (user/create-user-txn {:id (db/uuid)
@@ -285,6 +225,7 @@
                                                            :password "foobar"
                                                            :avatar ""})
                                     (group/create-group-txn {:id (db/uuid)
+                                                             :slug "leanpixel"
                                                              :name "Lean Pixel"})))
            thread-id (db/uuid)]
 
@@ -292,7 +233,7 @@
         (concat
           (group/user-add-to-group-txn (user-2 :id) (group :id))
           (group/user-add-to-group-txn (user-1 :id) (group :id))))
->>>>>>> ced60ac5
+
       (testing "when user-1 mentions user-2 in a message..."
         (let [[msg] (db/run-txns!
                       (message/create-message-txn {:id (db/uuid)
