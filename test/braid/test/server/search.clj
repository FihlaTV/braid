(ns braid.test.server.search
  (:require
    [clojure.test :refer :all]
    [mount.core :as mount]
    [braid.server.conf :as conf]
    [braid.server.db :as db]
    [braid.server.db.group :as group]
    [braid.server.db.message :as message]
    [braid.server.db.tag :as tag]
    [braid.server.db.user :as user]
    [braid.server.search :as search]))

(use-fixtures :each
              (fn [t]
                (-> (mount/only #{#'conf/config #'db/conn})
                    (mount/swap {#'conf/config
                                 {:db-url "datomic:mem://chat-test"}})
                    (mount/start))
                (t)
                (datomic.api/delete-database (conf/config :db-url))
                (mount/stop)))


(deftest query-parsing
  (testing "can properly parse queries"
    (is (= (search/parse-query "#baz")
           {:text ""
            :tags ["baz"]}))
    (is (= (search/parse-query "#baz #quux")
           {:text ""
            :tags ["baz" "quux"]}))
    (is (= (search/parse-query "baz")
           {:text "baz"
            :tags []}))
    (is (= (search/parse-query "foo bar #baz quux")
           {:text "foo bar quux"
            :tags ["baz"]}))
    (is (= (search/parse-query "#foo bar #baz quux")
           {:text "bar quux"
            :tags ["foo" "baz"]}))))

(deftest searching-threads
  (let [[user-1 user-2] (db/run-txns!
                          (concat (user/create-user-txn {:id (db/uuid)
                                                         :email "foo@bar.com"
                                                         :password "foobar"
                                                         :avatar ""})
                                  (user/create-user-txn {:id (db/uuid)
                                                         :email "bar@foo.com"
                                                         :password "foobar"
                                                         :avatar ""})))
        group-1-id (db/uuid)
        group-2-id (db/uuid)
<<<<<<< HEAD
        group-1 (db/create-group! {:name "group1" :slug "group1" :id group-1-id})
        group-2 (db/create-group! {:name "group2" :slug "group2" :id group-2-id})
        tag-1 (db/create-tag! {:id (db/uuid) :name "tag1" :group-id (group-1 :id)})
        tag-2 (db/create-tag! {:id (db/uuid) :name "tag2" :group-id (group-2 :id)})
        tag-3 (db/create-tag! {:id (db/uuid) :name "tag3" :group-id (group-1 :id)})
=======
        [group-1 group-2]
        (db/run-txns!
          (concat
            (group/create-group-txn {:name "group1" :id group-1-id})
            (group/create-group-txn {:name "group2" :id group-2-id})))
        [tag-1 tag-2 tag-3]
        (db/run-txns!
          (concat
            (tag/create-tag-txn {:id (db/uuid) :name "tag1" :group-id (group-1 :id)})
            (tag/create-tag-txn {:id (db/uuid) :name "tag2" :group-id (group-2 :id)})
            (tag/create-tag-txn {:id (db/uuid) :name "tag3" :group-id (group-1 :id)})))
>>>>>>> ced60ac5
        thread-1-id (db/uuid)
        thread-2-id (db/uuid)
        thread-3-id (db/uuid)
        thread-4-id (db/uuid)]

    (db/run-txns!
      (concat
        (group/user-add-to-group-txn (user-1 :id) (group-1 :id))
        (tag/user-subscribe-to-tag-txn (user-1 :id) (tag-1 :id))
        (tag/user-subscribe-to-tag-txn (user-1 :id) (tag-3 :id))

        (group/user-add-to-group-txn (user-2 :id) (group-2 :id))
        (tag/user-subscribe-to-tag-txn (user-2 :id) (tag-2 :id))))

    ; this thread should be visible to user 1
    (db/run-txns!
      (concat
        (message/create-message-txn {:thread-id thread-1-id :id (db/uuid)
                                     :group-id group-1-id
                                     :content "Hello world" :user-id (user-1 :id)
                                     :created-at (java.util.Date.)})
        (message/create-message-txn {:thread-id thread-1-id :id (db/uuid)
                                     :group-id group-1-id
                                     :content "Hey world" :user-id (user-2 :id)
                                     :created-at (java.util.Date.)
                                     :mentioned-tag-ids [(tag-1 :id)]})

        ; this thread should be visible to user 1
        (message/create-message-txn {:thread-id thread-2-id :id (db/uuid)
                                     :group-id group-1-id
                                     :content "Goodbye World" :user-id (user-2 :id)
                                     :created-at (java.util.Date.)
                                     :mentioned-tag-ids [(tag-1 :id) (tag-3 :id)]})

        ; this thread should not be visible to user 1
        (message/create-message-txn {:thread-id thread-3-id :id (db/uuid)
                                     :group-id group-2-id
                                     :content "Hello world" :user-id (user-2 :id)
                                     :created-at (java.util.Date.)
                                     :mentioned-tag-ids [(tag-2 :id)]})

        ; this thread should not be visible to user 1
        (message/create-message-txn {:thread-id thread-4-id :id (db/uuid)
                                     :group-id group-2-id
                                     :content "Something else" :user-id (user-2 :id)
                                     :created-at (java.util.Date.)
                                     :mentioned-tag-ids [(tag-2 :id)]})))

    (testing "user can search by text and see threads"
      (is (= [thread-1-id]
             (search/search-threads-as (user-1 :id) ["hello" group-1-id])
             (search/search-threads-as (user-1 :id) ["HELLO" group-1-id])))
<<<<<<< HEAD
      (is (= #{thread-1-id thread-2-id}
             (set (search/search-threads-as (user-1 :id) ["world" group-1-id]))))
      (is (= () (search/search-threads-as (user-1 :id) ["something" group-1-id]))))

    (testing "can search by tag name"
      (is (= #{thread-1-id thread-2-id}
             (set (search/search-threads-as (user-1 :id) ["#tag1" group-1-id]))))
=======
      (is (= [thread-2-id thread-1-id]
             (search/search-threads-as (user-1 :id) ["world" group-1-id])))
      (is (= () (search/search-threads-as (user-1 :id) ["something" group-1-id]))))

    (testing "can search by tag name"
      (is (= [thread-2-id thread-1-id]
             (search/search-threads-as (user-1 :id) ["#tag1" group-1-id])))
>>>>>>> ced60ac5
      (is (= [thread-2-id]
             (search/search-threads-as (user-1 :id) ["#tag3 world" group-1-id]))))))<|MERGE_RESOLUTION|>--- conflicted
+++ resolved
@@ -51,25 +51,17 @@
                                                          :avatar ""})))
         group-1-id (db/uuid)
         group-2-id (db/uuid)
-<<<<<<< HEAD
-        group-1 (db/create-group! {:name "group1" :slug "group1" :id group-1-id})
-        group-2 (db/create-group! {:name "group2" :slug "group2" :id group-2-id})
-        tag-1 (db/create-tag! {:id (db/uuid) :name "tag1" :group-id (group-1 :id)})
-        tag-2 (db/create-tag! {:id (db/uuid) :name "tag2" :group-id (group-2 :id)})
-        tag-3 (db/create-tag! {:id (db/uuid) :name "tag3" :group-id (group-1 :id)})
-=======
         [group-1 group-2]
         (db/run-txns!
           (concat
-            (group/create-group-txn {:name "group1" :id group-1-id})
-            (group/create-group-txn {:name "group2" :id group-2-id})))
+            (group/create-group-txn {:name "group1" :slug "group1" :id group-1-id})
+            (group/create-group-txn {:name "group2" :slug "group2" :id group-2-id})))
         [tag-1 tag-2 tag-3]
         (db/run-txns!
           (concat
             (tag/create-tag-txn {:id (db/uuid) :name "tag1" :group-id (group-1 :id)})
             (tag/create-tag-txn {:id (db/uuid) :name "tag2" :group-id (group-2 :id)})
             (tag/create-tag-txn {:id (db/uuid) :name "tag3" :group-id (group-1 :id)})))
->>>>>>> ced60ac5
         thread-1-id (db/uuid)
         thread-2-id (db/uuid)
         thread-3-id (db/uuid)
@@ -122,15 +114,6 @@
       (is (= [thread-1-id]
              (search/search-threads-as (user-1 :id) ["hello" group-1-id])
              (search/search-threads-as (user-1 :id) ["HELLO" group-1-id])))
-<<<<<<< HEAD
-      (is (= #{thread-1-id thread-2-id}
-             (set (search/search-threads-as (user-1 :id) ["world" group-1-id]))))
-      (is (= () (search/search-threads-as (user-1 :id) ["something" group-1-id]))))
-
-    (testing "can search by tag name"
-      (is (= #{thread-1-id thread-2-id}
-             (set (search/search-threads-as (user-1 :id) ["#tag1" group-1-id]))))
-=======
       (is (= [thread-2-id thread-1-id]
              (search/search-threads-as (user-1 :id) ["world" group-1-id])))
       (is (= () (search/search-threads-as (user-1 :id) ["something" group-1-id]))))
@@ -138,6 +121,5 @@
     (testing "can search by tag name"
       (is (= [thread-2-id thread-1-id]
              (search/search-threads-as (user-1 :id) ["#tag1" group-1-id])))
->>>>>>> ced60ac5
       (is (= [thread-2-id]
              (search/search-threads-as (user-1 :id) ["#tag3 world" group-1-id]))))))