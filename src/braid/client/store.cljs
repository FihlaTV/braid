(ns braid.client.store
  (:require [schema.core :as s :include-macros true]
            [braid.common.schema :as app-schema]
            [braid.client.quests.schema :as quests]
            [braid.client.invites.schema :as invites]))

(def initial-state
  (merge
    {:login-state :auth-check ; :ws-connect :login-form :app
     :open-group-id nil
     :threads {}
     :group-threads {}
     :users {}
     :tags {}
     :groups {}
     :page {:type :inbox}
     :session nil
     :errors []
     :preferences {}
     :notifications {:window-visible? true
                     :unread-count 0}
     :user {:open-thread-ids #{}
            :subscribed-tag-ids #{}}
<<<<<<< HEAD
     :focused-thread-id nil
     :temp-threads {}}
    quests/init-state))
=======
     :new-thread-id (uuid/make-random-squuid)
     :focused-thread-id nil}
    quests/init-state
    invites/init-state))
>>>>>>> 3247d914

(def AppState
  (merge
    {:login-state (s/enum :auth-check :login-form :ws-connect :app)
     :open-group-id (s/maybe s/Uuid)
     :threads {s/Uuid app-schema/MsgThread}
     :group-threads {s/Uuid #{s/Uuid}}
     :users {s/Uuid app-schema/User}
     :tags {s/Uuid app-schema/Tag}
     :groups {s/Uuid app-schema/Group}
     :page {:type s/Keyword
            (s/optional-key :id) s/Uuid
            (s/optional-key :thread-ids) [s/Uuid]
            (s/optional-key :search-query) s/Str
            (s/optional-key :loading?) s/Bool
            (s/optional-key :error?) s/Bool}
     :session (s/maybe {:user-id s/Uuid})
     :errors [[(s/one (s/cond-pre s/Keyword s/Str) "err-key") (s/one s/Str "msg")
               (s/one (s/enum :error :warn :info) "type")]]
     :preferences {s/Keyword s/Any}
     :notifications {:window-visible? s/Bool
                     :unread-count s/Int}
     :user {:open-thread-ids #{s/Uuid}
            :subscribed-tag-ids #{s/Uuid}}
<<<<<<< HEAD
     :focused-thread-id (s/maybe s/Uuid)
     :temp-threads {s/Uuid {:id s/Uuid
                            :tag-ids [s/Uuid]
                            :new-message s/Str}}}
    quests/QuestsState))
=======
     :new-thread-id s/Uuid
     :focused-thread-id (s/maybe s/Uuid)}
    quests/QuestsAppState
    invites/InvitesAppState))
>>>>>>> 3247d914

(def check-app-state! (s/validator AppState))<|MERGE_RESOLUTION|>--- conflicted
+++ resolved
@@ -21,16 +21,10 @@
                      :unread-count 0}
      :user {:open-thread-ids #{}
             :subscribed-tag-ids #{}}
-<<<<<<< HEAD
      :focused-thread-id nil
      :temp-threads {}}
-    quests/init-state))
-=======
-     :new-thread-id (uuid/make-random-squuid)
-     :focused-thread-id nil}
     quests/init-state
     invites/init-state))
->>>>>>> 3247d914
 
 (def AppState
   (merge
@@ -55,17 +49,11 @@
                      :unread-count s/Int}
      :user {:open-thread-ids #{s/Uuid}
             :subscribed-tag-ids #{s/Uuid}}
-<<<<<<< HEAD
      :focused-thread-id (s/maybe s/Uuid)
      :temp-threads {s/Uuid {:id s/Uuid
                             :tag-ids [s/Uuid]
                             :new-message s/Str}}}
-    quests/QuestsState))
-=======
-     :new-thread-id s/Uuid
-     :focused-thread-id (s/maybe s/Uuid)}
     quests/QuestsAppState
     invites/InvitesAppState))
->>>>>>> 3247d914
 
 (def check-app-state! (s/validator AppState))