--- conflicted
+++ resolved
@@ -752,12 +752,8 @@
 (reg-event-db
   :add-group-bot
   (fn [state [_ [group-id bot]]]
-<<<<<<< HEAD
-    (helpers/add-group-bot state group-id bot)))
+    (update-in state [:groups group-id :bots] conj bot)))
 
 (reg-event-db :add-tag-to-thread
   (fn [state [_ [thread-id tag-id]]]
-    (helpers/add-tag-to-thread state thread-id tag-id)))
-=======
-    (update-in state [:groups group-id :bots] conj bot)))
->>>>>>> 3b972260
+    (update-in state [:threads thread-id :tag-ids] conj tag-id)))