(ns braid.client.ui.views.styles
<<<<<<< HEAD
  (:require [garden.core :refer [css]]
            [braid.client.ui.styles.message]
            [braid.client.ui.styles.thread]
            [braid.client.ui.styles.header]
            [braid.client.ui.styles.body]
            [braid.client.ui.styles.sidebar]
            [braid.client.ui.styles.imports]
            [braid.client.ui.styles.misc]
            [braid.client.ui.styles.pills]
            [braid.client.ui.styles.animations]
            [braid.client.ui.styles.embed]
            [braid.client.ui.styles.login]
            [braid.client.ui.styles.page]
            [braid.client.ui.styles.pages.channels]
            [braid.client.ui.styles.pages.me]
            [braid.client.ui.styles.pages.group-explore]
            braid.client.group-admin.views.group-settings-page-styles
            braid.client.invites.views.invite-page-styles
            braid.client.bots.views.bots-page-styles
            braid.client.uploads.views.uploads-page-styles
            [braid.client.ui.styles.vars :as vars]))
=======
  (:require
    [garden.core :refer [css]]
    [braid.client.ui.styles.animations]
    [braid.client.ui.styles.embed]
    [braid.client.ui.styles.body]
    [braid.client.ui.styles.header]
    [braid.client.ui.styles.imports]
    [braid.client.ui.styles.login]
    [braid.client.ui.styles.message]
    [braid.client.ui.styles.misc]
    [braid.client.ui.styles.page]
    [braid.client.ui.styles.pages.tags]
    [braid.client.ui.styles.pages.me]
    [braid.client.ui.styles.pills]
    [braid.client.ui.styles.reconnect-overlay]
    [braid.client.ui.styles.sidebar]
    [braid.client.ui.styles.thread]
    [braid.client.ui.styles.vars :as vars]
    [braid.client.bots.views.bots-page-styles]
    [braid.client.group-admin.views.group-settings-page-styles]
    [braid.client.invites.views.invite-page-styles]
    [braid.client.uploads.views.uploads-page-styles]))
>>>>>>> ced60ac5

(defn styles-view []
  [:style
   {:type "text/css"
    :dangerouslySetInnerHTML
    {:__html (css
               {:auto-prefix #{:transition
                               :flex-direction
                               :flex-shrink
                               :align-items
                               :animation
                               :flex-grow}
                :vendors ["webkit"]}
               braid.client.ui.styles.animations/anim-spin
               braid.client.ui.styles.body/body
               braid.client.ui.styles.imports/imports
               (braid.client.ui.styles.misc/avatar-upload vars/pad)
               braid.client.ui.styles.misc/emojione
               braid.client.ui.styles.misc/page-headers
<<<<<<< HEAD
               braid.client.group-admin.views.group-settings-page-styles/group-settings-page
               braid.client.ui.styles.pages.me/me-page
               braid.client.ui.styles.pages.channels/channels-page
               braid.client.ui.styles.pages.group-explore/group-explore-page
               braid.client.invites.views.invite-page-styles/invite-page
               braid.client.bots.views.bots-page-styles/bots-page
               braid.client.uploads.views.uploads-page-styles/uploads-page
               braid.client.ui.styles.login/login
=======
>>>>>>> ced60ac5
               (braid.client.ui.styles.pills/tag)
               (braid.client.ui.styles.pills/user)

               [:.app
                braid.client.ui.styles.login/login
                braid.client.ui.styles.misc/status

                [:>.main
                 (braid.client.ui.styles.header/header vars/pad)

                 braid.client.ui.styles.sidebar/sidebar
                 braid.client.ui.styles.misc/error-banners
                 braid.client.ui.styles.reconnect-overlay/reconnect-overlay
                 braid.client.ui.styles.page/page

                 ; page styles
                 braid.client.ui.styles.pages.tags/tags-page
                 braid.client.ui.styles.pages.me/me-page
                 braid.client.group-admin.views.group-settings-page-styles/group-settings-page
                 braid.client.uploads.views.uploads-page-styles/uploads-page
                 braid.client.invites.views.invite-page-styles/invite-page
                 braid.client.bots.views.bots-page-styles/bots-page

                 [:>.page
                  (braid.client.ui.styles.misc/threads vars/pad)


                  [:>.threads
                   (braid.client.ui.styles.thread/thread vars/pad)
                   (braid.client.ui.styles.thread/notice vars/pad)

                   [:>.thread

                    [:>.card

                     [:>.messages
                      braid.client.ui.styles.message/message

                      [:>.message
                       (braid.client.ui.styles.embed/embed vars/pad)]]

                     (braid.client.ui.styles.thread/new-message vars/pad)]]]]]])}}])<|MERGE_RESOLUTION|>--- conflicted
+++ resolved
@@ -1,27 +1,4 @@
 (ns braid.client.ui.views.styles
-<<<<<<< HEAD
-  (:require [garden.core :refer [css]]
-            [braid.client.ui.styles.message]
-            [braid.client.ui.styles.thread]
-            [braid.client.ui.styles.header]
-            [braid.client.ui.styles.body]
-            [braid.client.ui.styles.sidebar]
-            [braid.client.ui.styles.imports]
-            [braid.client.ui.styles.misc]
-            [braid.client.ui.styles.pills]
-            [braid.client.ui.styles.animations]
-            [braid.client.ui.styles.embed]
-            [braid.client.ui.styles.login]
-            [braid.client.ui.styles.page]
-            [braid.client.ui.styles.pages.channels]
-            [braid.client.ui.styles.pages.me]
-            [braid.client.ui.styles.pages.group-explore]
-            braid.client.group-admin.views.group-settings-page-styles
-            braid.client.invites.views.invite-page-styles
-            braid.client.bots.views.bots-page-styles
-            braid.client.uploads.views.uploads-page-styles
-            [braid.client.ui.styles.vars :as vars]))
-=======
   (:require
     [garden.core :refer [css]]
     [braid.client.ui.styles.animations]
@@ -44,7 +21,6 @@
     [braid.client.group-admin.views.group-settings-page-styles]
     [braid.client.invites.views.invite-page-styles]
     [braid.client.uploads.views.uploads-page-styles]))
->>>>>>> ced60ac5
 
 (defn styles-view []
   [:style
@@ -64,17 +40,6 @@
                (braid.client.ui.styles.misc/avatar-upload vars/pad)
                braid.client.ui.styles.misc/emojione
                braid.client.ui.styles.misc/page-headers
-<<<<<<< HEAD
-               braid.client.group-admin.views.group-settings-page-styles/group-settings-page
-               braid.client.ui.styles.pages.me/me-page
-               braid.client.ui.styles.pages.channels/channels-page
-               braid.client.ui.styles.pages.group-explore/group-explore-page
-               braid.client.invites.views.invite-page-styles/invite-page
-               braid.client.bots.views.bots-page-styles/bots-page
-               braid.client.uploads.views.uploads-page-styles/uploads-page
-               braid.client.ui.styles.login/login
-=======
->>>>>>> ced60ac5
                (braid.client.ui.styles.pills/tag)
                (braid.client.ui.styles.pills/user)
 
