(ns braid.client.ui.views.pills
  (:require [reagent.core :as r]
            [braid.client.routes :as routes]
            [braid.client.dispatcher :refer [dispatch!]]
            [braid.client.helpers :refer [id->color]]
<<<<<<< HEAD
            [re-frame.core :refer [subscribe]]))
=======
            [braid.client.state :refer [subscribe]]
            [braid.client.helpers :as helpers]))
>>>>>>> b696c42a

(defn subscribe-button-view
  [tag-id]
  (let [user-subscribed-to-tag? (subscribe [:user-subscribed-to-tag? tag-id])]
    (fn [tag-id]
      (if @user-subscribed-to-tag?
        [:a.button {:on-click
                    (fn [_]
                      (dispatch! :unsubscribe-from-tag tag-id))}
         "Unsubscribe"]
        [:a.button {:on-click
                    (fn [_]
                      (dispatch! :subscribe-to-tag {:tag-id tag-id}))}
         "Subscribe"]))))

(defn tag-pill
  [tag-id]
  (let [tag (subscribe [:tag tag-id])
        user-subscribed-to-tag? (subscribe [:user-subscribed-to-tag? tag-id])]
    (fn [tag-id]
      (let [color (id->color tag-id)]
        [:span.pill {:class (if @user-subscribed-to-tag? "on" "off")
                     :tabIndex -1
                     :style {:background-color color
                             :color color
                             :border-color color}}
         [:div.name "#" (@tag :name)]]))))

(defn search-button-view [query]
  (let [open-group-id (subscribe [:open-group-id])]
    (fn [query]
      [:a.search
       {:href (routes/search-page-path {:group-id @open-group-id
                                        :query query})}
       "Search"])))

(defn tag-car-view
  [tag-id]
  (let [tag (subscribe [:tag tag-id])
        user-subscribed-to-tag? (subscribe [:user-subscribed-to-tag? tag-id])]
    (fn [tag-id]
      [:div.card
       [:div.header {:style {:background-color (id->color tag-id)}}
        [tag-pill tag-id]
        [:div.subscribers.count
         {:title (str (@tag :subscribers-count) " Subscribers")}
         (@tag :subscribers-count)]
        [:div.threads.count
         {:title (str (@tag :threads-count) " Conversations")}
         (@tag :threads-count)]]
       [:div.info
        [:div.description
         (or (@tag :description) "If I had a description, it would be here.")]]
       [:div.actions
        [search-button-view (str "#" (@tag :name))]
        [subscribe-button-view tag-id]]])))

(defn tag-pill-view
  [tag-id]
  [:div.tag
   [tag-pill tag-id]
   [tag-car-view tag-id]])

(defn user-pill
  [user-id]
  (let [user (subscribe [:user user-id])
        user-status (subscribe [:user-status user-id])]
    (fn [user-id]
      (let [color (id->color user-id)]
        [:span.pill {:class (str (case @user-status :online "on" "off"))
                     :tabIndex -1
                     :style {:background-color color
                             :color color
                             :border-color color}}
         [:span.name (str "@" (@user :nickname))]]))))

(defn user-card-view
  [user-id]
  (let [user (subscribe [:user user-id])
        open-group-id (subscribe [:open-group-id])
        admin? (subscribe [:user-is-group-admin? user-id open-group-id])
        user-status (subscribe [:user-status user-id])]
    (fn [user-id]
      [:div.card
       [:div.header {:style {:background-color (id->color user-id)}}
        [user-pill user-id]
        [:div.status
         (@user :status)
         ; [:div "time since last online"]
         ]
        [:div.badges
         (when @admin?
           [:div.admin {:title "admin"}])]]
       [:div.info
        [:div.avatar
         [:img {:src (@user :avatar)}]]
        [:div.local-time (helpers/format-date (js/Date.))]
        ; [:div.since "member since]
        [:div.description
         "If I had a profile, it would be here"]]
       [:div.actions
        ; [:a.pm "PM"]
        ; [:a.mute "Mute"]
        [search-button-view (str "@" (@user :nickname))]]])))

(defn user-pill-view
  [user-id]
  [:div.user
   [user-pill user-id]
   [user-card-view user-id]])<|MERGE_RESOLUTION|>--- conflicted
+++ resolved
@@ -3,12 +3,8 @@
             [braid.client.routes :as routes]
             [braid.client.dispatcher :refer [dispatch!]]
             [braid.client.helpers :refer [id->color]]
-<<<<<<< HEAD
-            [re-frame.core :refer [subscribe]]))
-=======
-            [braid.client.state :refer [subscribe]]
+            [re-frame.core :refer [subscribe]]
             [braid.client.helpers :as helpers]))
->>>>>>> b696c42a
 
 (defn subscribe-button-view
   [tag-id]
