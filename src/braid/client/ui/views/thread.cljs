(ns braid.client.ui.views.thread
  (:require-macros [cljs.core.async.macros :refer [go]])
  (:require [clojure.string :as string]
            [reagent.core :as r]
            [braid.client.state :refer [subscribe]]
            [cljs.core.async :refer [chan put!]]
            [braid.client.routes :as routes]
            [braid.client.store :as store]
            [braid.client.dispatcher :refer [dispatch!]]
            [braid.client.helpers :as helpers]
            [braid.client.s3 :as s3]
            [braid.client.ui.views.pills :refer [user-pill-view tag-pill-view]]
            [braid.client.ui.views.message :refer [message-view]]
            [braid.client.ui.views.new-message :refer [new-message-view]])
  (:import [goog.events KeyCodes]))

(def max-file-size (* 10 1024 1024))

(defn thread-tags-view [thread]
  (let [thread-id (r/atom (thread :id))
        tags (subscribe [:tags-for-thread] [thread-id])
        mentions (subscribe [:mentions-for-thread] [thread-id])]
    (r/create-class
      {:display-name "thread-tags-view"

       :component-will-update
       (fn [c [_ new-thread]]
         (reset! thread-id (new-thread :id)))

       :reagent-render
       (fn [thread]
         [:div.tags
          (doall
            (for [user @mentions]
              ^{:key (user :id)}
              [user-pill-view (user :id)]))
          (doall
            (for [tag @tags]
              ^{:key (tag :id)}
              [tag-pill-view (tag :id)]))])})))

(defn messages-view [thread]
  ; Closing over thread-id, but the only time a thread's id changes is the new
  ; thread box, which doesn't have messages anyway
  (let [messages (subscribe [:messages-for-thread (thread :id)])

        last-open-at (subscribe [:thread-last-open-at (thread :id)])

        unseen? (fn [message thread] (> (:created-at message)
                                        @last-open-at))

        kill-chan (chan)
        embed-update-chan (chan)

        scroll-to-bottom!
        (fn [component]
          (when-let [messages (r/dom-node component)]
            (set! (.-scrollTop messages) (.-scrollHeight messages))))]
    (r/create-class
      {:display-name "thread"

       :component-did-mount
       (fn [c]
         (scroll-to-bottom! c)
         (go (loop []
               (let [[_ ch] (alts! [embed-update-chan kill-chan])]
                 (when (not= ch kill-chan)
                   (js/setTimeout (fn [] (scroll-to-bottom! c)) 0)
                   (recur))))))

       :component-will-unmount
       (fn [] (put! kill-chan (js/Date.)))

       :component-did-update scroll-to-bottom!

       :reagent-render
       (fn [thread]
         [:div.messages
          (let [sorted-messages
                (->> @messages
                     (sort-by :created-at)
                     (cons nil)
                     (partition 2 1)
                     (map (fn [[prev-message message]]
                            (assoc message
                              :unseen?
                              (unseen? message thread)
                              :first-unseen?
                              (and
                                (unseen? message thread)
                                (not (unseen? prev-message thread)))
                              :collapse?
                              (and
                                (= (:user-id message)
                                   (:user-id prev-message))
                                (> (* 2 60 1000) ; 2 minutes
                                   (- (:created-at message)
                                      (or (:created-at prev-message) 0)))
                                (not (helpers/contains-urls? (prev-message :content))))))))]
            (doall
              (for [message sorted-messages]
                ^{:key (message :id)}
                [message-view message embed-update-chan])))])})))

(defn thread-view [thread]
  (let [state (r/atom {:dragging? false
                       :uploading? false})
        set-uploading! (fn [bool] (swap! state assoc :uploading? bool))
        set-dragging! (fn [bool] (swap! state assoc :dragging? bool))

        thread-private? (fn [thread] (and
                                       (not (thread :new?))
                                       (empty? (thread :tag-ids))
                                       (seq (thread :mentioned-ids))))

        thread-limbo? (fn [thread] (and
                                     (not (thread :new?))
                                     (empty? (thread :tag-ids))
                                     (empty? (thread :mentioned-ids))))

        ; Closing over thread-id, but the only time a thread's id changes is the new
        ; thread box, which is always open
        open? (subscribe [:thread-open? (thread :id)])
<<<<<<< HEAD
        focused? (subscribe [:thread-focused? (thread :id)])
=======

        permalink-open? (r/atom false)

        focus-chan (chan)
>>>>>>> fa538d62

        maybe-upload-file!
        (fn [thread file]
          (if (> (.-size file) max-file-size)
            (store/display-error! :upload-fail "File to big to upload, sorry")
            (do (set-uploading! true)
                (s3/upload file (fn [url]
                                  (set-uploading! false)
                                  (dispatch! :create-upload
                                             {:url url
                                              :thread-id (thread :id)
                                              :group-id (thread :group-id)}))))))]

    (fn [thread]
      (let [{:keys [dragging? uploading?]} @state
            new? (thread :new?)
            private? (thread-private? thread)
            limbo? (thread-limbo? thread)
            archived? (and (not @open?) (not new?))]

        [:div.thread
         {:class
          (string/join " " [(when new? "new")
                            (when private? "private")
                            (when limbo? "limbo")
                            (when @focused? "focused")
                            (when dragging? "dragging")
                            (when archived? "archived")])

<<<<<<< HEAD
          :on-click
=======
          :on-click (fn [e]
                      (let [target-type (.. e -target -tagName)]
                        (when-not (or (= target-type "INPUT")
                                      (= target-type "A")
                                      (= target-type "BUTTON"))
                          (let [sel (.getSelection js/window)
                                selection-size (- (.-anchorOffset sel) (.-focusOffset sel))]
                            (when (zero? selection-size)
                              (helpers/stop-event! e)
                              (put! focus-chan (js/Date.))
                              (dispatch! :mark-thread-read (thread :id)))))))
          :on-focus
>>>>>>> fa538d62
          (fn [e]
            (let [sel (.getSelection js/window)
                  selection-size (- (.-anchorOffset sel) (.-focusOffset sel))]
              (when (zero? selection-size)
                (dispatch! :focus-thread (thread :id)))))

          :on-blur
          (fn [e]
            (dispatch! :mark-thread-read (thread :id)))

          :on-key-down
          (fn [e]
            (when (or (and
                        (= KeyCodes.X (.-keyCode e))
                        (.-ctrlKey e))
                      (= KeyCodes.ESC (.-keyCode e)))
              (helpers/stop-event! e)
              (dispatch! :hide-thread (thread :id))))

          :on-paste
          (fn [e]
            (let [pasted-files (.. e -clipboardData -files)]
              (when (< 0 (.-length pasted-files))
                (.preventDefault e)
                (maybe-upload-file! thread (aget pasted-files 0)))))

          :on-drag-over
          (fn [e]
            (helpers/stop-event! e)
            (set-dragging! true))

          :on-drag-leave
          (fn [e]
            (set-dragging! false))

          :on-drop
          (fn [e]
            (.preventDefault e)
            (set-dragging! false)
            (let [file-list (.. e -dataTransfer -files)]
              (when (< 0 (.-length file-list))
                (maybe-upload-file! thread (aget file-list 0)))))}

         (when limbo?
           [:div.notice "No one can see this conversation yet. Mention a @user or #tag in a reply."])

         (when private?
           [:div.notice
            "This is a private conversation." [:br]
            "Only @mentioned users can see it."])

         [:div.card
          [:div.head
           (when @permalink-open?
             [:div.permalink
              [:input {:type "text"
                       :read-only true
                       :on-focus (fn [e] (.. e -target select))
                       :on-click (fn [e] (.. e -target select))
                       :value (str
                                (helpers/site-url)
                                (routes/thread-path
                                  {:thread-id (thread :id)
                                   :group-id (thread :group-id)}))}]
              [:button {:on-click (fn [e]
                                    (reset! permalink-open? false))}
               "Done"]])
           (when (not new?)
             [:div.controls
              (if @open?
                [:div.control.close
                 {:title "Close"
                  :on-click (fn [e]
                              ; Need to preventDefault & propagation when using
                              ; divs as controls, otherwise divs higher up also
                              ; get click events
                              (helpers/stop-event! e)
                              (dispatch! :hide-thread (thread :id)))}]
                [:div.control.unread
                 {:title "Mark Unread"
                  :on-click (fn [e]
                              ; Need to preventDefault & propagation when using
                              ; divs as controls, otherwise divs higher up also
                              ; get click events
                              (helpers/stop-event! e)
                              (dispatch! :reopen-thread (thread :id)))}])
              [:div.control.permalink.hidden
               {:title "Get Permalink"
                :on-click (fn [e]
                            (helpers/stop-event! e)
                            (reset! permalink-open? true))}]
              [:div.control.mute.hidden
               {:title "Mute"
                :on-click (fn [e]
                            ; Need to preventDefault & propagation when using
                            ; divs as controls, otherwise divs higher up also
                            ; get click events
                            (helpers/stop-event! e)
                            (dispatch! :unsub-thread
                                       {:thread-id (thread :id)}))}]])

           [thread-tags-view thread]]

          (when-not new?
            [messages-view thread])

          (when uploading?
            [:div.uploading-indicator "\uf110"])

          [new-message-view {:thread-id (thread :id)
                             :group-id (thread :group-id)
                             :new-thread? new?
                             :placeholder (if new?
                                            "Start a conversation..."
                                            "Reply...")
                             :mentioned-user-ids (if new? (thread :mentioned-ids) ())
                             :mentioned-tag-ids (if new? (thread :tag-ids) ())}]]]))))
<|MERGE_RESOLUTION|>--- conflicted
+++ resolved
@@ -121,15 +121,8 @@
         ; Closing over thread-id, but the only time a thread's id changes is the new
         ; thread box, which is always open
         open? (subscribe [:thread-open? (thread :id)])
-<<<<<<< HEAD
         focused? (subscribe [:thread-focused? (thread :id)])
-=======
-
         permalink-open? (r/atom false)
-
-        focus-chan (chan)
->>>>>>> fa538d62
-
         maybe-upload-file!
         (fn [thread file]
           (if (> (.-size file) max-file-size)
@@ -158,22 +151,7 @@
                             (when dragging? "dragging")
                             (when archived? "archived")])
 
-<<<<<<< HEAD
           :on-click
-=======
-          :on-click (fn [e]
-                      (let [target-type (.. e -target -tagName)]
-                        (when-not (or (= target-type "INPUT")
-                                      (= target-type "A")
-                                      (= target-type "BUTTON"))
-                          (let [sel (.getSelection js/window)
-                                selection-size (- (.-anchorOffset sel) (.-focusOffset sel))]
-                            (when (zero? selection-size)
-                              (helpers/stop-event! e)
-                              (put! focus-chan (js/Date.))
-                              (dispatch! :mark-thread-read (thread :id)))))))
-          :on-focus
->>>>>>> fa538d62
           (fn [e]
             (let [sel (.getSelection js/window)
                   selection-size (- (.-anchorOffset sel) (.-focusOffset sel))]
