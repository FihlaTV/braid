(ns braid.client.ui.views.thread
  (:require-macros [cljs.core.async.macros :refer [go]])
  (:require [clojure.string :as string]
            [reagent.core :as r]
            [braid.client.state :refer [subscribe]]
            [cljs.core.async :refer [chan put!]]
<<<<<<< HEAD
=======
            [braid.client.routes :as routes]
            [braid.client.store :as store]
>>>>>>> 3ab4aaff
            [braid.client.dispatcher :refer [dispatch!]]
            [braid.client.helpers :as helpers]
            [braid.client.s3 :as s3]
            [braid.client.ui.views.pills :refer [user-pill-view tag-pill-view]]
            [braid.client.ui.views.message :refer [message-view]]
            [braid.client.ui.views.new-message :refer [new-message-view]])
  (:import [goog.events KeyCodes]))

(def max-file-size (* 10 1024 1024))

(defn thread-tags-view [thread]
  (let [thread-id (r/atom (thread :id))
        tags (subscribe [:tags-for-thread] [thread-id])
        mentions (subscribe [:mentions-for-thread] [thread-id])]
    (r/create-class
      {:display-name "thread-tags-view"

       :component-will-update
       (fn [c [_ new-thread]]
         (reset! thread-id (new-thread :id)))

       :reagent-render
       (fn [thread]
         [:div.tags
          (doall
            (for [user @mentions]
              ^{:key (user :id)}
              [user-pill-view (user :id)]))
          (doall
            (for [tag @tags]
              ^{:key (tag :id)}
              [tag-pill-view (tag :id)]))])})))

(defn messages-view [thread]
  ; Closing over thread-id, but the only time a thread's id changes is the new
  ; thread box, which doesn't have messages anyway
  (let [messages (subscribe [:messages-for-thread (thread :id)])

        last-open-at (subscribe [:thread-last-open-at (thread :id)])

        unseen? (fn [message thread] (> (:created-at message)
                                        @last-open-at))

        kill-chan (chan)
        embed-update-chan (chan)

        scroll-to-bottom!
        (fn [component]
          (when-let [messages (r/dom-node component)]
            (set! (.-scrollTop messages) (.-scrollHeight messages))))]
    (r/create-class
      {:display-name "thread"

       :component-did-mount
       (fn [c]
         (scroll-to-bottom! c)
         (go (loop []
               (let [[_ ch] (alts! [embed-update-chan kill-chan])]
                 (when (not= ch kill-chan)
                   (js/setTimeout (fn [] (scroll-to-bottom! c)) 0)
                   (recur))))))

       :component-will-unmount
       (fn [] (put! kill-chan (js/Date.)))

       :component-did-update scroll-to-bottom!

       :reagent-render
       (fn [thread]
         [:div.messages
          (let [sorted-messages
                (->> @messages
                     (sort-by :created-at)
                     (cons nil)
                     (partition 2 1)
                     (map (fn [[prev-message message]]
                            (assoc message
                              :unseen?
                              (unseen? message thread)
                              :first-unseen?
                              (and
                                (unseen? message thread)
                                (not (unseen? prev-message thread)))
                              :collapse?
                              (and
                                (= (:user-id message)
                                   (:user-id prev-message))
                                (> (* 2 60 1000) ; 2 minutes
                                   (- (:created-at message)
                                      (or (:created-at prev-message) 0)))
                                (not (helpers/contains-urls? (prev-message :content))))))))]
            (doall
              (for [message sorted-messages]
                ^{:key (message :id)}
                [message-view message embed-update-chan])))])})))

(defn thread-view [thread]
  (let [state (r/atom {:dragging? false
                       :uploading? false})
        set-uploading! (fn [bool] (swap! state assoc :uploading? bool))
        set-dragging! (fn [bool] (swap! state assoc :dragging? bool))

        thread-private? (fn [thread] (and
                                       (not (thread :new?))
                                       (empty? (thread :tag-ids))
                                       (seq (thread :mentioned-ids))))

        thread-limbo? (fn [thread] (and
                                     (not (thread :new?))
                                     (empty? (thread :tag-ids))
                                     (empty? (thread :mentioned-ids))))

        ; Closing over thread-id, but the only time a thread's id changes is the new
        ; thread box, which is always open
        open? (subscribe [:thread-open? (thread :id)])
        focused? (subscribe [:thread-focused? (thread :id)])
        permalink-open? (r/atom false)
        maybe-upload-file!
        (fn [thread file]
          (if (> (.-size file) max-file-size)
            (dispatch! :display-error [:upload-fail "File to big to upload, sorry"])
            (do (set-uploading! true)
                (s3/upload file (fn [url]
                                  (set-uploading! false)
                                  (dispatch! :create-upload
                                             {:url url
                                              :thread-id (thread :id)
                                              :group-id (thread :group-id)}))))))]

    (fn [thread]
      (let [{:keys [dragging? uploading?]} @state
            new? (thread :new?)
            private? (thread-private? thread)
            limbo? (thread-limbo? thread)
            archived? (and (not @open?) (not new?))]

        [:div.thread
         {:class
          (string/join " " [(when new? "new")
                            (when private? "private")
                            (when limbo? "limbo")
                            (when @focused? "focused")
                            (when dragging? "dragging")
                            (when archived? "archived")])

          :on-click
          (fn [e]
            (let [sel (.getSelection js/window)
                  selection-size (- (.-anchorOffset sel) (.-focusOffset sel))]
              (when (zero? selection-size)
                (dispatch! :focus-thread (thread :id)))))

          :on-blur
          (fn [e]
            (dispatch! :mark-thread-read (thread :id)))

          :on-key-down
          (fn [e]
            (when (or (and
                        (= KeyCodes.X (.-keyCode e))
                        (.-ctrlKey e))
                      (= KeyCodes.ESC (.-keyCode e)))
              (helpers/stop-event! e)
              (dispatch! :hide-thread {:thread-id (thread :id) :remote? true})))

          :on-paste
          (fn [e]
            (let [pasted-files (.. e -clipboardData -files)]
              (when (< 0 (.-length pasted-files))
                (.preventDefault e)
                (maybe-upload-file! thread (aget pasted-files 0)))))

          :on-drag-over
          (fn [e]
            (helpers/stop-event! e)
            (set-dragging! true))

          :on-drag-leave
          (fn [e]
            (set-dragging! false))

          :on-drop
          (fn [e]
            (.preventDefault e)
            (set-dragging! false)
            (let [file-list (.. e -dataTransfer -files)]
              (when (< 0 (.-length file-list))
                (maybe-upload-file! thread (aget file-list 0)))))}

         (when limbo?
           [:div.notice "No one can see this conversation yet. Mention a @user or #tag in a reply."])

         (when private?
           [:div.notice
            "This is a private conversation." [:br]
            "Only @mentioned users can see it."])

         [:div.card
          [:div.head
           (when @permalink-open?
             [:div.permalink
              [:input {:type "text"
                       :read-only true
                       :on-focus (fn [e] (.. e -target select))
                       :on-click (fn [e] (.. e -target select))
                       :value (str
                                (helpers/site-url)
                                (routes/thread-path
                                  {:thread-id (thread :id)
                                   :group-id (thread :group-id)}))}]
              [:button {:on-click (fn [e]
                                    (reset! permalink-open? false))}
               "Done"]])
           (when (not new?)
             [:div.controls
              (if @open?
                [:div.control.close
                 {:title "Close"
                  :on-click (fn [e]
                              ; Need to preventDefault & propagation when using
                              ; divs as controls, otherwise divs higher up also
                              ; get click events
                              (helpers/stop-event! e)
                              (dispatch! :hide-thread {:thread-id (thread :id) :remote? true}))}]
                [:div.control.unread
                 {:title "Mark Unread"
                  :on-click (fn [e]
                              ; Need to preventDefault & propagation when using
                              ; divs as controls, otherwise divs higher up also
                              ; get click events
                              (helpers/stop-event! e)
                              (dispatch! :reopen-thread (thread :id)))}])
              [:div.control.permalink.hidden
               {:title "Get Permalink"
                :on-click (fn [e]
                            (helpers/stop-event! e)
                            (reset! permalink-open? true))}]
              [:div.control.mute.hidden
               {:title "Mute"
                :on-click (fn [e]
                            ; Need to preventDefault & propagation when using
                            ; divs as controls, otherwise divs higher up also
                            ; get click events
                            (helpers/stop-event! e)
                            (dispatch! :unsub-thread
                                       {:thread-id (thread :id)}))}]])

           [thread-tags-view thread]]

          (when-not new?
            [messages-view thread])

          (when uploading?
            [:div.uploading-indicator "\uf110"])

          [new-message-view {:thread-id (thread :id)
                             :group-id (thread :group-id)
                             :new-thread? new?
                             :placeholder (if new?
                                            "Start a conversation..."
                                            "Reply...")
                             :mentioned-user-ids (if new? (thread :mentioned-ids) ())
                             :mentioned-tag-ids (if new? (thread :tag-ids) ())}]]]))))
<|MERGE_RESOLUTION|>--- conflicted
+++ resolved
@@ -4,11 +4,7 @@
             [reagent.core :as r]
             [braid.client.state :refer [subscribe]]
             [cljs.core.async :refer [chan put!]]
-<<<<<<< HEAD
-=======
             [braid.client.routes :as routes]
-            [braid.client.store :as store]
->>>>>>> 3ab4aaff
             [braid.client.dispatcher :refer [dispatch!]]
             [braid.client.helpers :as helpers]
             [braid.client.s3 :as s3]
