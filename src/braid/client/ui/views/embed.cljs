(ns braid.client.ui.views.embed
  (:require
    [cljs.core.async :refer [put!]]
    [reagent.core :as r]
    [braid.client.xhr :refer [edn-xhr]]
    [braid.client.helpers :refer [->color url->color]]))

(defn- arr->rgb [arr]
  ; until embedly provides color alpha, default to transparent background
  "rgba(255,255,255,0)"
  #_(if arr
    (str "rgb(" (arr 0) "," (arr 1) "," (arr 2) ")")
    "rgb(150, 150, 150)"))

(defn website-embed-view
  "View for embedly generic website info. Prefer to use embed-view with a url
  instead of this directly"
  [content]
  [:div.website
   {:style {:background-color (url->color (content :original_url))}}
   (if-let [img (get-in content [:images 0])]
     [:img.image {:src (img :url)
                  :style {:background-color
                          (arr->rgb (get-in img [:colors 0 :color]))}}]
     [:img.image {:src (:favicon_url content)}])
   [:div.about
    [:div.provider
     [:div.favicon {:style {:background-image
                            (str "url(" (:favicon_url content) ")")}}]
     [:div.name (:provider_name content)]]
    [:div.title (:title content)]
    [:div.url (:url content)]]])

(defn video-embed-view
  "View for embedly video info. Prefer to use embed-view with a url instead of
  this directly"
  [content]
  [:div.video
   (when-let [img (get-in content [:images 0])]
     [:img {:src (img :url)
            :style {:background-color
                    (arr->rgb (get-in img [:colors 0 :color]))}}])])

(defn image-embed-view
  "View for embedly image info. Prefer to use embed-view with a url instead of
  this directly"
  [content]
  [:div.image
   (when-let [img (get-in content [:images 0])]
     [:img {:src (img :url)
            :style {:background-color
                    (arr->rgb (get-in img [:colors 0 :color]))}}])])

(defn embed-view [url embed-update-chan]
  (let [content (r/atom {})
        set-content! (fn [response]
                      (reset! content response))
        fetch-content! (fn [url]
                         (when (some? url)
                           (edn-xhr {:method :get
                                     :uri "/extract"
                                     :params {:url (js/encodeURIComponent url)}
                                     :on-complete set-content!})))]
    (r/create-class
      {:component-did-mount
       (fn []
         (fetch-content! url))

       :component-did-update
       (fn [_]
         (when embed-update-chan
           (put! embed-update-chan (js/Date.))))

       :reagent-render
       (fn [_ _]
<<<<<<< HEAD
         [:div.embed
          (if (:type @content)
            [:div.content.loaded {:on-click (fn []
                                              (.open js/window (:original_url @content)))}
             (cond
               (= "video" (get-in @content [:media :type]))
               [video-embed-view @content]

               (= "photo" (get-in @content [:media :type]))
               [image-embed-view @content]

               (@content :url)
               [website-embed-view @content]

               :else
               nil)]
            [:div.content.loading])])})))
=======
         (if (:type @content)
           [:div.embed.loaded
            {:on-click (fn []
                         (.open js/window (:original_url @content)))}
            (cond
              (= "video" (get-in @content [:media :type]))
              [video-embed-view @content]
              (= "photo" (get-in @content [:media :type]))
              [image-embed-view @content]
              (@content :url)
              [website-embed-view @content]
              :else
              nil)]
           [:div.embed.loading]))})))
>>>>>>> 679887dc
<|MERGE_RESOLUTION|>--- conflicted
+++ resolved
@@ -73,25 +73,6 @@
 
        :reagent-render
        (fn [_ _]
-<<<<<<< HEAD
-         [:div.embed
-          (if (:type @content)
-            [:div.content.loaded {:on-click (fn []
-                                              (.open js/window (:original_url @content)))}
-             (cond
-               (= "video" (get-in @content [:media :type]))
-               [video-embed-view @content]
-
-               (= "photo" (get-in @content [:media :type]))
-               [image-embed-view @content]
-
-               (@content :url)
-               [website-embed-view @content]
-
-               :else
-               nil)]
-            [:div.content.loading])])})))
-=======
          (if (:type @content)
            [:div.embed.loaded
             {:on-click (fn []
@@ -105,5 +86,4 @@
               [website-embed-view @content]
               :else
               nil)]
-           [:div.embed.loading]))})))
->>>>>>> 679887dc
+           [:div.embed.loading]))})))