--- conflicted
+++ resolved
@@ -445,14 +445,9 @@
 
 (reg-event-fx
   :check-auth
-<<<<<<< HEAD
-  (fn [cofx _]
-    {:edn-xhr {:uri "/session"
-=======
   (fn [{state :db} _]
     {:db (assoc state :login-state :auth-check)
-     :edn-xhr {:uri "/check"
->>>>>>> ced60ac5
+     :edn-xhr {:uri "/session"
                :method :get
                :on-complete (fn [_] (dispatch [:start-socket]))
                :on-error (fn [_] (dispatch [:set-login-state :login-form]))}}))
