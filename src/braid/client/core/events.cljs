--- conflicted
+++ resolved
@@ -655,14 +655,10 @@
                          (list
                            [:braid.server/tag-thread {:thread-id thread-id
                                                       :tag-id tag-id}]))}
-<<<<<<< HEAD
       {:db (update-in state [:temp-threads (state :open-group-id) :tag-ids]
                       conj tag-id)})))
-=======
-      {:db (update-in state [:temp-threads (state :open-group-id) :tag-ids] conj tag-id)})))
 
 (reg-event-fx
   :go-to
   (fn [_ [_ route]]
-    {:redirect-to route}))
->>>>>>> 2daab717
+    {:redirect-to route}))