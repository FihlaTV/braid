--- conflicted
+++ resolved
@@ -91,28 +91,12 @@
                     :title "Group Settings"}]]))))
 
 (defn header-view []
-<<<<<<< HEAD
   [:div.header
    [clear-inbox-button-view]
    [inbox-page-button-view]
    [recent-page-button-view]
-   [help-page-pane-view]
    [users-online-pane-view]
    [tags-pane-view]
    [group-settings-view]
    [search-bar-view]
-   [current-user-button-view]])
-=======
-  (let [group-id (subscribe [:open-group-id])
-        admin? (subscribe [:current-user-is-group-admin?] [group-id])]
-    (fn []
-    [:div.header
-     [clear-inbox-button-view]
-     [inbox-page-button-view]
-     [recent-page-button-view]
-     [users-online-pane-view]
-     [tags-pane-view]
-     [group-settings-view]
-     [search-bar-view]
-     [current-user-button-view]])))
->>>>>>> 60954be5
+   [current-user-button-view]])