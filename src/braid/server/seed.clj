(ns braid.server.seed
<<<<<<< HEAD
  (:require [braid.server.db :as db]
            [braid.server.events :as events]
            [braid.server.conf :refer [config]]))
=======
  (:require
    [braid.server.conf :refer [config]]
    [braid.server.db :as db]
    [braid.server.db.group :as group]
    [braid.server.db.message :as message]
    [braid.server.db.tag :as tag]
    [braid.server.db.user :as user]))
>>>>>>> ced60ac5

(defn drop! []
  (datomic.api/delete-database (config :db-url)))

(defn init! []
  (db/init! (config :db-url)))

(defn seed! []
<<<<<<< HEAD
  (let [group-1 (db/create-group! {:id (db/uuid) :slug "braid" :name "Braid"})
        group-2 (db/create-group! {:id (db/uuid) :slug "chat" :name "Chat"})
        user-1 (events/register-user! "foo@example.com" group-1)
        user-2 (events/register-user! "bar@example.com" group-1)
        _ (db/set-user-password! user-1 "foofoofoo")
        _ (db/set-user-password! user-2 "barbarbar")

        _ (db/user-add-to-group! (user-1 :id) (group-2 :id))
        _ (db/user-add-to-group! (user-2 :id) (group-2 :id))
=======
  (let [_ (println "Create Groups")
        [group-1 group-2]
        (db/run-txns!
          (concat
            (group/create-group-txn {:id (db/uuid) :name "Braid"})
            (group/create-group-txn {:id (db/uuid) :name "Chat"})))
>>>>>>> ced60ac5

        _ (println "Create Users")
        [user-1 user-2]
        (db/run-txns!
          (concat
            (user/create-user-txn
              {:id (db/uuid)
               :email "foo@example.com"
               :nickname "foo"
               :password "foo"
               :avatar "data:image/gif;base64,R0lGODlhAQABAPAAAP///wAAACH5BAEAAAAALAAAAAABAAEAAAICRAEAOw=="})
            (user/create-user-txn
              {:id (db/uuid)
               :email "bar@example.com"
               :nickname "bar"
               :password "bar"
               :avatar "data:image/gif;base64,R0lGODlhAQABAPAAAP///wAAACH5BAEAAAAALAAAAAABAAEAAAICRAEAOw=="})))

        _ (println "Add Users to Groups and Make Users Admins")
        _ (db/run-txns!
            (concat
              (group/user-add-to-group-txn (user-1 :id) (group-1 :id))
              (group/user-add-to-group-txn (user-2 :id) (group-1 :id))
              (group/user-add-to-group-txn (user-1 :id) (group-2 :id))
              (group/user-add-to-group-txn (user-2 :id) (group-2 :id))
              (group/user-make-group-admin-txn (user-1 :id) (group-1 :id))
              (group/user-make-group-admin-txn (user-2 :id) (group-2 :id))))

        _ (println "Create Tags")
        [tag-1 tag-2]
        (db/run-txns!
          (concat
            (tag/create-tag-txn {:id (db/uuid) :group-id (group-1 :id) :name "braid"})
            (tag/create-tag-txn {:id (db/uuid) :group-id (group-1 :id) :name "watercooler"})))

        _ (println "Subscribe Users to Tags")
        _ (db/run-txns!
            (concat
              (tag/user-subscribe-to-tag-txn (user-1 :id) (tag-1 :id))
              (tag/user-subscribe-to-tag-txn (user-2 :id) (tag-1 :id))
              (tag/user-subscribe-to-tag-txn (user-1 :id) (tag-2 :id))
              (tag/user-subscribe-to-tag-txn (user-2 :id) (tag-2 :id))))

        _ (println "Create Messages")
        [msg-1]
        (db/run-txns!
          (message/create-message-txn {:id (db/uuid)
                                       :group-id (group-1 :id)
                                       :user-id (user-1 :id)
                                       :thread-id (db/uuid)
                                       :created-at (java.util.Date.)
                                       :content "Hello?"
                                       :mentioned-tag-ids [(tag-1 :id)]}))
        [msg-2 msg-3 msg-4]
        (db/run-txns!
          (concat
            (message/create-message-txn {:id (db/uuid)
                                         :group-id (group-1 :id)
                                         :thread-id (msg-1 :thread-id)
                                         :user-id (user-2 :id)
                                         :created-at (java.util.Date.)
                                         :content "Hi!"})
            (message/create-message-txn {:id (db/uuid)
                                         :thread-id (msg-1 :thread-id)
                                         :group-id (group-1 :id)
                                         :user-id (user-1 :id)
                                         :created-at (java.util.Date.)
                                         :content "Oh, great, someone else is here."})
            (message/create-message-txn {:id (db/uuid)
                                         :group-id (group-1 :id)
                                         :thread-id (msg-1 :thread-id)
                                         :user-id (user-2 :id)
                                         :created-at (java.util.Date.)
                                         :content "Yep"})))

        [tag-3] (db/run-txns! (tag/create-tag-txn {:id (db/uuid) :group-id (group-2 :id) :name "abcde"}))

        _ (db/run-txns!
            (concat
              (tag/user-subscribe-to-tag-txn (user-1 :id) (tag-3 :id))
              (tag/user-subscribe-to-tag-txn (user-2 :id) (tag-3 :id))))

        [msg5 msg6]
        (db/run-txns!
          (concat
            (message/create-message-txn {:id (db/uuid)
                                         :user-id (user-1 :id)
                                         :group-id (group-2 :id)
                                         :thread-id (db/uuid)
                                         :created-at (java.util.Date.)
                                         :content "Hello?"
                                         :mentioned-tag-ids [(tag-3 :id)]})
            (message/create-message-txn {:id (db/uuid)
                                         :group-id (group-2 :id)
                                         :thread-id (msg-1 :thread-id)
                                         :user-id (user-2 :id)
                                         :created-at (java.util.Date.)
                                         :content "Hi!"})))]))<|MERGE_RESOLUTION|>--- conflicted
+++ resolved
@@ -1,9 +1,4 @@
 (ns braid.server.seed
-<<<<<<< HEAD
-  (:require [braid.server.db :as db]
-            [braid.server.events :as events]
-            [braid.server.conf :refer [config]]))
-=======
   (:require
     [braid.server.conf :refer [config]]
     [braid.server.db :as db]
@@ -11,7 +6,6 @@
     [braid.server.db.message :as message]
     [braid.server.db.tag :as tag]
     [braid.server.db.user :as user]))
->>>>>>> ced60ac5
 
 (defn drop! []
   (datomic.api/delete-database (config :db-url)))
@@ -20,24 +14,12 @@
   (db/init! (config :db-url)))
 
 (defn seed! []
-<<<<<<< HEAD
-  (let [group-1 (db/create-group! {:id (db/uuid) :slug "braid" :name "Braid"})
-        group-2 (db/create-group! {:id (db/uuid) :slug "chat" :name "Chat"})
-        user-1 (events/register-user! "foo@example.com" group-1)
-        user-2 (events/register-user! "bar@example.com" group-1)
-        _ (db/set-user-password! user-1 "foofoofoo")
-        _ (db/set-user-password! user-2 "barbarbar")
-
-        _ (db/user-add-to-group! (user-1 :id) (group-2 :id))
-        _ (db/user-add-to-group! (user-2 :id) (group-2 :id))
-=======
   (let [_ (println "Create Groups")
         [group-1 group-2]
         (db/run-txns!
           (concat
-            (group/create-group-txn {:id (db/uuid) :name "Braid"})
-            (group/create-group-txn {:id (db/uuid) :name "Chat"})))
->>>>>>> ced60ac5
+            (group/create-group-txn {:id (db/uuid) :slug "braid" :name "Braid"})
+            (group/create-group-txn {:id (db/uuid) :slug "chat" :name "Chat"})))
 
         _ (println "Create Users")
         [user-1 user-2]
@@ -45,16 +27,15 @@
           (concat
             (user/create-user-txn
               {:id (db/uuid)
-               :email "foo@example.com"
-               :nickname "foo"
-               :password "foo"
-               :avatar "data:image/gif;base64,R0lGODlhAQABAPAAAP///wAAACH5BAEAAAAALAAAAAABAAEAAAICRAEAOw=="})
+               :email "foo@example.com"})
             (user/create-user-txn
               {:id (db/uuid)
-               :email "bar@example.com"
-               :nickname "bar"
-               :password "bar"
-               :avatar "data:image/gif;base64,R0lGODlhAQABAPAAAP///wAAACH5BAEAAAAALAAAAAABAAEAAAICRAEAOw=="})))
+               :email "bar@example.com"})))
+
+        _ (println "Set Passwords")
+        _ (db/run-txns! (concat
+                          (db/set-user-password-txn user-1 "foofoofoo")
+                          (db/set-user-password-txn user-2 "barbarbar")))
 
         _ (println "Add Users to Groups and Make Users Admins")
         _ (db/run-txns!
