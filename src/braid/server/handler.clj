(ns braid.server.handler
<<<<<<< HEAD
  (:gen-class)
  (:require [org.httpkit.server :refer [run-server]]
            [mount.core :as mount :refer [defstate]]
            [compojure.core :refer [routes context]]
            [ring.middleware.defaults :refer [wrap-defaults api-defaults
                                              secure-site-defaults site-defaults]]
            [ring.middleware.edn :refer [wrap-edn-params]]
            [ring.middleware.cors :refer [wrap-cors]]
            [ring.util.response :refer [get-header]]
            [taoensso.timbre :as timbre]
            [clojure.tools.nrepl.server :as nrepl]
            ; requiring router so mount sees state
            [braid.server.socket :refer [router]]
            ; requiring sync, so it loads
            [braid.server.sync]
            [braid.server.routes.socket :refer [sync-routes]]
            [braid.server.routes.client :refer [desktop-client-routes
                                                mobile-client-routes
                                                resource-routes]]
            [braid.server.routes.api.public :refer [api-public-routes]]
            [braid.server.routes.api.private :refer [api-private-routes]]
            [braid.server.routes.bots :refer [bot-routes]]
            [environ.core :refer [env]]
            ; requiring so mount sees state
            [braid.server.email-digest :refer [email-jobs]]))
=======
  (:require
    [compojure.core :refer [routes context]]
    [environ.core :refer [env]]
    [ring.middleware.cors :refer [wrap-cors]]
    [ring.middleware.defaults :refer [wrap-defaults api-defaults
                                      secure-site-defaults site-defaults]]
    [ring.middleware.edn :refer [wrap-edn-params]]
    [braid.server.routes.api :refer [api-private-routes
                                     api-public-routes]]
    [braid.server.routes.bots :refer [bot-routes]]
    [braid.server.routes.socket :refer [sync-routes]]
    [braid.server.routes.client :refer [desktop-client-routes
                                        mobile-client-routes
                                        resource-routes]]))

(def session-max-age (* 60 60 24 365))
>>>>>>> ced60ac5

; NOT using config here, b/c it won't have started when this runs
(if (= (env :environment) "prod")
  (do
    (require 'taoensso.carmine.ring)
    (def ^:dynamic *redis-conf* {:pool {}
                                 :spec {:host "127.0.0.1"
                                        :port 6379}})
    (let [carmine-store (ns-resolve 'taoensso.carmine.ring 'carmine-store)]
      (def session-store
        (carmine-store '*redis-conf* {:expiration-secs session-max-age
                                      :key-prefix "braid"}))))
  (do
    (require 'ring.middleware.session.memory)
    (let [memory-store (ns-resolve 'ring.middleware.session.memory 'memory-store)]
      (def session-store (memory-store)))))

(defn assoc-cookie-conf [defaults]
  (-> defaults
      (assoc-in [:session :cookie-name] "braid")
      (assoc-in [:session :cookie-attrs :secure] false #_(= (env :environment) "prod"))
      (assoc-in [:session :cookie-attrs :max-age] session-max-age)
      (assoc-in [:session :store] session-store)))

(defn assoc-csrf-conf [defaults]
  (-> defaults
      (assoc-in [:security :anti-forgery] true)))

(def static-site-defaults
  {:params {:urlencoded true
            :multipart  true
            :nested     true
            :keywordize true}
   :responses {:not-modified-responses true
               :absolute-redirects     true
               :content-types          true
               :default-charset        "utf-8"}})

(def mobile-client-app
  (-> (routes
        resource-routes
        mobile-client-routes)
      (wrap-defaults static-site-defaults)))

(def desktop-client-app
  (-> (routes
        resource-routes
        desktop-client-routes)
      (wrap-defaults static-site-defaults)))

(def api-server-app
  (-> (routes
        (context "/bots" []
          bot-routes)

        (-> api-public-routes
            (wrap-defaults (-> site-defaults
                               (assoc-in [:security :anti-forgery] false)
                               assoc-cookie-conf)))
        (-> api-private-routes
            (wrap-defaults (-> api-defaults
                               assoc-cookie-conf
                               assoc-csrf-conf)))
        (-> sync-routes
            (wrap-defaults (-> api-defaults
                               assoc-cookie-conf
                               assoc-csrf-conf))))
      (wrap-cors :access-control-allow-origin [#".*"]
                 :access-control-allow-credentials true
                 :access-control-allow-methods [:get :put :post :delete])
      wrap-edn-params))<|MERGE_RESOLUTION|>--- conflicted
+++ resolved
@@ -1,31 +1,4 @@
 (ns braid.server.handler
-<<<<<<< HEAD
-  (:gen-class)
-  (:require [org.httpkit.server :refer [run-server]]
-            [mount.core :as mount :refer [defstate]]
-            [compojure.core :refer [routes context]]
-            [ring.middleware.defaults :refer [wrap-defaults api-defaults
-                                              secure-site-defaults site-defaults]]
-            [ring.middleware.edn :refer [wrap-edn-params]]
-            [ring.middleware.cors :refer [wrap-cors]]
-            [ring.util.response :refer [get-header]]
-            [taoensso.timbre :as timbre]
-            [clojure.tools.nrepl.server :as nrepl]
-            ; requiring router so mount sees state
-            [braid.server.socket :refer [router]]
-            ; requiring sync, so it loads
-            [braid.server.sync]
-            [braid.server.routes.socket :refer [sync-routes]]
-            [braid.server.routes.client :refer [desktop-client-routes
-                                                mobile-client-routes
-                                                resource-routes]]
-            [braid.server.routes.api.public :refer [api-public-routes]]
-            [braid.server.routes.api.private :refer [api-private-routes]]
-            [braid.server.routes.bots :refer [bot-routes]]
-            [environ.core :refer [env]]
-            ; requiring so mount sees state
-            [braid.server.email-digest :refer [email-jobs]]))
-=======
   (:require
     [compojure.core :refer [routes context]]
     [environ.core :refer [env]]
@@ -42,7 +15,6 @@
                                         resource-routes]]))
 
 (def session-max-age (* 60 60 24 365))
->>>>>>> ced60ac5
 
 ; NOT using config here, b/c it won't have started when this runs
 (if (= (env :environment) "prod")
