--- conflicted
+++ resolved
@@ -70,16 +70,9 @@
    :name s/Str
    :avatar s/Str
    :webhook-url s/Str
-<<<<<<< HEAD
-   :notify-all-messages? s/Bool
-   :event-webhook-url s/Str
-   :token s/Str})
-
-=======
    :event-webhook-url (s/maybe s/Str)
    :token s/Str
    :notify-all-messages? s/Bool})
->>>>>>> 76d95ade
 (def check-bot! (s/validator Bot))
 
 (def BotDisplay
