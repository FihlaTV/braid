--- conflicted
+++ resolved
@@ -258,7 +258,6 @@
          (when (and user-id (password/check password password-token))
            user-id))))
 
-<<<<<<< HEAD
 (defn fetch-users-for-user
   "Get all users visible to given user"
   [user-id]
@@ -278,19 +277,6 @@
   "This almost certainly shouldn't be called outside of tests"
   []
   {:pre [(not= (env :environment) "production")]}
-=======
-(defn fetch-users
-  []
-  (->> (d/q '[:find (pull ?e [:user/id
-                              :user/email
-                              :user/avatar])
-              :where [?e :user/id]]
-            (d/db *conn*))
-       (map (comp db->user first))))
-
-(defn fetch-messages
-  []
->>>>>>> 53680f8f
   (->> (d/q '[:find (pull ?e [:message/id
                               :message/content
                               :message/created-at
@@ -311,7 +297,6 @@
        (d/db *conn*)
        user-id))
 
-<<<<<<< HEAD
 (defn get-groups-for-user [user-id]
   (->> (d/q '[:find (pull ?g [:group/id :group/name])
               :in $ ?user-id
@@ -334,11 +319,8 @@
        (map (comp db->user first))
        set))
 
-(defn- db->thread [thread]
-=======
 (defn- db->thread
   [thread]
->>>>>>> 53680f8f
   {:id (thread :thread/id)
    :messages (map (fn [msg]
                     {:id (msg :message/id)
@@ -408,7 +390,6 @@
    :group-id (get-in e [:tag/group :group/id])
    :group-name (get-in e [:tag/group :group/name])})
 
-<<<<<<< HEAD
 (defn create-tag! [attrs]
   (-> {:tag/id (attrs :id)
        :tag/name (attrs :name)
@@ -433,35 +414,18 @@
   (when (user-in-tag-group? user-id tag-id)
     (d/transact *conn* [[:db/add [:user/id user-id]
                          :user/subscribed-tag [:tag/id tag-id]]])))
-=======
-(defn create-tag!
-  [{:keys [id name]}]
-  (-> {:tag/id id
-       :tag/name name}
-    create-entity!
-    db->tag))
-
-(defn user-subscribe-to-tag!
-  [user-id tag-id]
-  (d/transact *conn* [[:db/add [:user/id user-id]
-                       :user/subscribed-tag [:tag/id tag-id]]]))
->>>>>>> 53680f8f
 
 (defn user-unsubscribe-from-tag!
   [user-id tag-id]
   (d/transact *conn* [[:db/retract [:user/id user-id]
                        :user/subscribed-tag [:tag/id tag-id]]]))
 
-<<<<<<< HEAD
 (defn user-add-to-group! [user-id group-id]
   (d/transact *conn* [[:db/add [:group/id group-id]
                        :group/user [:user/id user-id]]]))
 
-(defn get-user-subscribed-tag-ids [user-id]
-=======
 (defn get-user-subscribed-tag-ids
   [user-id]
->>>>>>> 53680f8f
   (d/q '[:find [?tag-id ...]
          :in $ ?user-id
          :where
@@ -506,14 +470,9 @@
        (d/db *conn*)
        thread-id))
 
-<<<<<<< HEAD
 (defn fetch-tags-for-user
   "Get all tags visible to the given user"
   [user-id]
-=======
-(defn fetch-tags
-  []
->>>>>>> 53680f8f
   (->> (d/q '[:find (pull ?e [:tag/id
                               :tag/name
                               {:tag/group [:group/id :group/name]}])
