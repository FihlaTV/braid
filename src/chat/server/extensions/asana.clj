--- conflicted
+++ resolved
@@ -89,17 +89,11 @@
 ;; Webhooks
 (defn register-webhook
   [extension-id resource-id]
-  (let [ext (db/with-conn (db/extension-by-id extension-id))
-        resp @(http/post (str api-url "/webhooks")
-                         {:oauth-token (:token ext)
-                          :form-params {"resource" resource-id
-                                        "target" (str webhook-uri "/" (:id ext))}})]
-    (if (<= 200 (:status resp) 299)
-      resp
-      (do (timbre/warnf "token expired")
-          (if (refresh-token extension-id)
-            (register-webhook extension-id resource-id)
-            (timbre/warnf "Failed to refresh token"))))))
+  (let [ext (db/with-conn (db/extension-by-id extension-id))]
+    (http/post (str api-url "/webhooks")
+               {:oauth-token (:token ext)
+                :form-params {"resource" resource-id
+                              "target" (str webhook-uri "/" (:id ext))}})))
 
 (defn update-threads-from-event
   [extension event]
@@ -124,26 +118,8 @@
           (db/set-extension-config! (extension :id) :webhook-secret secret))
       {:status 200 :headers {"X-Hook-Secret" secret}})
     (if-let [signature (get-in event-req [:headers "x-hook-signature"])]
-      (let [body (:body event-req)
-            body (if (string? body) body (slurp body))]
+      (let [body (str (:body event-req))]
         (timbre/debugf "webhook %s" event-req)
-<<<<<<< HEAD
-          (if (hmac-verify {:secret (get-in extension [:config :webhook-secret])
-                            :data body
-                            :mac signature})
-            (do
-              (timbre/debugf "webhook signature okay")
-              (let [data (json/read-str body)
-                    new-issues (->> (data "events")
-                                    (filter (fn [e] (and (= "task" (e "type"))
-                                                         (= "added" (e "action"))))))]
-                ; TODO: start a new thread for the issue & watch the thread
-                (timbre/debugf "event data: %s" data)
-                (timbre/debugf "new issues %s" new-issues)
-                {:status 200}))
-            (do (timbre/debugf "bad hmac %s for %s" signature body)
-                {:status 400 :body "bad hmac"})))
-=======
         (assert (some? (get-in extension [:config :webhook-secret]))
           "Extension must have a webhook secret before it can recieve data")
         (if (hmac-verify {:secret (get-in extension [:config :webhook-secret])
@@ -156,7 +132,6 @@
             {:status 200})
           (do (timbre/debugf "bad hmac")
               {:status 400 :body "bad hmac"})))
->>>>>>> aa3b1db4
       (do (timbre/warnf "missing signature on webhook %s" event-req)
           {:status 400 :body "missing signature"}))))
 
