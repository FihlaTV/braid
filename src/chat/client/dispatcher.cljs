(ns chat.client.dispatcher
  (:require [clojure.string :as string]
            [cljs-uuid-utils.core :as uuid]
            [chat.client.store :as store]
            [chat.client.sync :as sync]
            [chat.client.schema :as schema]
            [cljs-utils.core :refer [edn-xhr]]
<<<<<<< HEAD
            [chat.shared.util :as util]
            [chat.client.router :as router]))
=======
            [chat.shared.checksum :as checksum]
            [chat.shared.util :as util]))
>>>>>>> ce112cb6

(defn- extract-tag-ids [text]
  (let [mentioned-names (->> (re-seq util/sigiled-tag-name-re text)
                             (map second))]
    (->> mentioned-names
         (map store/name->open-tag-id)
         (remove nil?))))

(defn- extract-user-ids [text]
  (let [mentioned-names (->> (re-seq util/sigiled-nickname-re text)
                             (map second))
        nick->id (reduce (fn [m [id {:keys [nickname]}]] (assoc m nickname id))
                         {}
                         (@store/app-state :users))]
    (->> mentioned-names
         (map nick->id)
         (filter store/user-in-open-group?)
         (remove nil?))))

(defn identify-mentions
  [content]
  (-> content
      (string/replace util/sigiled-nickname-re
                      (fn [[m nick]]
                        ; sometimes need leading whitespace, because javascript regex doesn't have lookbehind
                        (str (second (re-matches #"^(\s).*" m))
                             "@"
                             (if-let [user-id (:id (store/nickname->user nick))]
                                   (if (store/user-in-open-group? user-id)
                                     user-id
                                     nick)
                                   nick))))
      (string/replace util/sigiled-tag-name-re
                      (fn [[m tag-name]]
                        ; sometimes need leading whitespace, because javascript regex doesn't have lookbehind
                        (str (second (re-matches #"^(\s).*" m))
                             "#" (or (store/name->open-tag-id tag-name)
                                      tag-name))))))

(defmulti dispatch! (fn [event data] event))

(defmethod dispatch! :new-message [_ data]
  (when-not (string/blank? (data :content))
    (let [message (schema/make-message {:user-id (get-in @store/app-state [:session :user-id])
                                        :content (identify-mentions (data :content))
                                        :thread-id (data :thread-id)

                                        :mentioned-tag-ids (concat (data :mentioned-tag-ids)
                                                                   (extract-tag-ids (data :content)))
                                        :mentioned-user-ids (concat (data :mentioned-user-ids)
                                                                    (extract-user-ids (data :content)))})]
      (store/add-message! message)
      (sync/chsk-send! [:chat/new-message message]))))

(defmethod dispatch! :hide-thread [_ data]
  (sync/chsk-send! [:chat/hide-thread (data :thread-id)])
  (store/hide-thread! (data :thread-id)))

(defmethod dispatch! :create-tag [_ [tag-name group-id]]
  (let [tag (schema/make-tag {:name tag-name :group-id group-id})]
    (store/add-tag! tag)
    (sync/chsk-send!
      [:chat/create-tag tag]
      1000
      (fn [reply]
        (if-let [msg (:error reply)]
          (do
            (store/remove-tag! (tag :id))
            (store/display-error! msg))
          (dispatch! :subscribe-to-tag (tag :id)))))))

(defmethod dispatch! :unsubscribe-from-tag [_ tag-id]
  (sync/chsk-send! [:user/unsubscribe-from-tag tag-id])
  (store/unsubscribe-from-tag! tag-id))

(defmethod dispatch! :subscribe-to-tag [_ tag-id]
  (sync/chsk-send! [:user/subscribe-to-tag tag-id])
  (store/subscribe-to-tag! tag-id))

(defmethod dispatch! :create-group [_ group]
  (let [group (schema/make-group group)]
    (sync/chsk-send!
      [:chat/create-group group]
      1000
      (fn [reply]
        (when-let [msg (reply :error)]
          (.error js/console msg)
          (store/display-error! msg)
          (store/remove-group! group))))
    (store/add-group! group)))

(defmethod dispatch! :set-nickname [_ [nickname on-error]]
  (sync/chsk-send!
    [:user/set-nickname {:nickname nickname}]
    1000
    (fn [reply]
      (if-let [msg (reply :error)]
        (on-error msg)
        (store/set-nickname! nickname)))))

(defmethod dispatch! :search-history [_ query]
  (sync/chsk-send!
    [:chat/search query]
    2500
    (fn [reply]
      (when-let [results (:threads reply)]
          (store/set-search-results! results)))))

(defmethod dispatch! :threads-for-tag [_ tag-id]
  (sync/chsk-send!
    [:chat/threads-for-tag tag-id]
    2500
    (fn [reply]
      (when-let [results (:threads reply)]
          (store/set-channel-results! results)))))
(defmethod dispatch! :invite [_ data]
  (let [invite (schema/make-invitation data)]
    (sync/chsk-send! [:chat/invite-to-group invite])))

(defmethod dispatch! :accept-invite [_ invite]
  (sync/chsk-send! [:chat/invitation-accept invite])
  (store/remove-invite! invite))

(defmethod dispatch! :decline-invite [_ invite]
  (sync/chsk-send! [:chat/invitation-decline invite])
  (store/remove-invite! invite))

(defmethod dispatch! :auth [_ data]
  (edn-xhr {:url "/auth"
            :method :post
            :data {:email (data :email)
                   :password (data :password)
                   :csrf-token (:csrf-token @sync/chsk-state)}
            :on-error (fn [e]
                        (when-let [cb (data :on-error)]
                          (cb)))
            :on-complete (fn [data]
                           (sync/reconnect!))}))

(defmethod dispatch! :logout [_ _]
  (edn-xhr {:url "/logout"
            :method :post
            :data {:csrf-token (:csrf-token @sync/chsk-state)}
            :on-complete (fn [data]
                           (store/clear-session!))}))

; Websocket Events

(defmethod sync/event-handler :chat/thread
  [[_ data]]
  (store/add-open-thread! data))

(defmethod sync/event-handler :session/init-data
  [[_ data]]
  (store/set-session! {:user-id (data :user-id) :nickname (data :user-nickname)})
  (router/dispatch-current-path!)
  (store/add-users! (data :users))
  (store/add-tags! (data :tags))
  (store/set-user-subscribed-tag-ids! (data :user-subscribed-tag-ids))
  (store/set-user-joined-groups! (data :user-groups))
  (store/set-invitations! (data :invitations))
  (store/set-open-threads! (data :user-threads)))

(defmethod sync/event-handler :socket/connected
  [[_ _]]
  (sync/chsk-send! [:session/start nil]))

(defmethod sync/event-handler :chat/version-check
  [[_ server-checksum]]
  (when (not= server-checksum checksum/current-client-checksum)
    (store/display-error! "Client out of date - please refresh")))

(defmethod sync/event-handler :chat/create-tag
  [[_ data]]
  (store/add-tag! data)
  (dispatch! :subscribe-to-tag (data :id)))

(defmethod sync/event-handler :chat/joined-group
  [[_ data]]
  (store/add-group! (data :group))
  (store/add-tags! (data :tags))
  (doseq [t (data :tags)]
    (store/subscribe-to-tag! (t :id))))

(defmethod sync/event-handler :chat/update-users
  [[_ data]]
  (store/add-users! data))

(defmethod sync/event-handler :chat/new-user
  [[_ user]]
  (store/add-user! user))

(defmethod sync/event-handler :chat/invitation-recieved
  [[_ invite]]
  (store/add-invite! invite))

(defmethod sync/event-handler :user/name-change
  [[_ {:keys [user-id nickname]}]]
  (store/update-user-nick! user-id nickname))

(defmethod sync/event-handler :user/connected
  [[_ user-id]]
  (store/update-user-status! user-id :online))

(defmethod sync/event-handler :user/disconnected
  [[_ user-id]]
  (store/update-user-status! user-id :offline))<|MERGE_RESOLUTION|>--- conflicted
+++ resolved
@@ -5,13 +5,9 @@
             [chat.client.sync :as sync]
             [chat.client.schema :as schema]
             [cljs-utils.core :refer [edn-xhr]]
-<<<<<<< HEAD
+            [chat.shared.checksum :as checksum]
             [chat.shared.util :as util]
             [chat.client.router :as router]))
-=======
-            [chat.shared.checksum :as checksum]
-            [chat.shared.util :as util]))
->>>>>>> ce112cb6
 
 (defn- extract-tag-ids [text]
   (let [mentioned-names (->> (re-seq util/sigiled-tag-name-re text)
