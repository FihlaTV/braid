(ns chat.client.views.threads
  (:require [om.core :as om]
            [om.dom :as dom]
            [chat.client.dispatcher :refer [dispatch!]]
            [chat.client.store :as store]
            [chat.client.views.new-message :refer [new-message-view]]
            [chat.client.views.pills :refer [tag-view user-view]]
            [cljs-uuid-utils.core :as uuid]
            [chat.client.emoji :as emoji]
            [chat.client.views.message :refer [message-view]]
            [chat.client.s3 :as s3])
  (:import [goog.events KeyCodes]))


(defn thread-tags-view [thread owner]
  (reify
    om/IRender
    (render [_]
      (let [tags (->> (thread :tag-ids)
                      (map #(get-in @store/app-state [:tags %])))
            mentions (thread :mentioned-ids)]
        (apply dom/div #js {:className "tags"}
          (concat
            (map (fn [u-id] (om/build user-view {:id u-id})) mentions)
            (map (fn [tag]
                   (om/build tag-view tag)) tags)))))))

(defn- unseen? [message thread]
  (> (:created-at message)
     (thread :last-open-at)) )

(def max-file-size (* 10 1024 1024))

(defn thread-view [thread owner opts]
  (let [scroll-to-bottom
        (fn [owner thread]
          (when-not (thread :new?) ; need this here b/c get-node breaks if no refs???
            (when-let [messages (om/get-node owner "messages")]
              (set! (.-scrollTop messages) (.-scrollHeight messages)))))]
    (reify
      om/IInitState
      (init-state [_]
        {:dragging? false
         :uploading? false})
      om/IDidMount
      (did-mount [_]
        (scroll-to-bottom owner thread))
      om/IWillReceiveProps
      (will-receive-props [_ _]
        (scroll-to-bottom owner thread))
      om/IDidUpdate
      (did-update [_ _ _]
        (scroll-to-bottom owner thread))
      om/IRenderState
      (render-state [_ {:keys [dragging?] :as state}]
        (let [new? (thread :new?)
              private? (and
                         (not (thread :new?))
                         (empty? (thread :tag-ids))
                         (seq (thread :mentioned-ids)))
              limbo? (and
                       (not (thread :new?))
                       (empty? (thread :tag-ids))
                       (empty? (thread :mentioned-ids)))
              maybe-upload-file (fn [file]
                                  (if (> (.-size file) max-file-size)
                                    (store/display-error! "File to big to upload, sorry")
                                    (do (om/set-state! owner :uploading? true)
                                        (s3/upload file (fn [url]
                                                          (om/set-state! owner :uploading? false)
                                                          (dispatch! :new-message
                                                                     {:content url
                                                                      :thread-id (thread :id)}))))))]
          (dom/div #js {:className (str "thread"
                                        " " (when new? "new")
                                        " " (when private? "private")
                                        " " (when limbo? "limbo")
                                        " " (when dragging? "dragging"))
                        :onPaste (fn [e]
                                   (let [pasted-files (.. e -clipboardData -files)]
                                     (when (< 0 (.-length pasted-files))
                                       (.preventDefault e)
                                       (maybe-upload-file (aget pasted-files 0)))))
                        :onDragOver (fn [e]  (.stopPropagation e) (.preventDefault e)
                                      (om/set-state! owner :dragging? true))
                        :onDragLeave (fn [e] (om/set-state! owner :dragging? false))
                        :onDrop (fn [e] (.preventDefault e)
                                  (om/set-state! owner :dragging? false)
                                  (let [file-list (.. e -dataTransfer -files)]
                                    (when (< 0 (.-length file-list))
                                      (maybe-upload-file (aget file-list 0)))))}

            (when limbo?
              (dom/div #js {:className "notice"}
                "No one can see this conversation yet. Mention a @user or #tag in a reply."))

            (when private?
              (dom/div #js {:className "notice"}
                "This is a private conversation."
                (dom/br nil)
                "Only @mentioned users can see it."))

            (dom/div #js {:className "card"}

              (dom/div #js {:className "head"}

                (when (store/open-thread? (thread :id))
                  (dom/div #js {:className "close"
                                :onClick (fn [_]
                                           (dispatch! :hide-thread {:thread-id (thread :id)}))} "×"))
                (om/build thread-tags-view thread))
              (when-not (thread :new?)
                (apply dom/div #js {:className "messages"
                                    :ref "messages"}
                  (->> (thread :messages)
                       (sort-by :created-at)
                       (cons nil)
                       (partition 2 1)
                       (map (fn [[prev-message message]]
                              (om/build message-view
                                        (assoc message
                                          :unseen?
                                          (unseen? message thread)
                                          :first-unseen?
                                          (and
                                            (unseen? message thread)
                                            (not (unseen? prev-message thread))))
                                        {:key :id
                                         :opts {:collapse?
                                                (and
                                                  (= (:user-id message)
                                                     (:user-id prev-message))
                                                  (> (* 2 60 1000) ; 2 minutes
                                                     (- (:created-at message)
<<<<<<< HEAD
                                                        (or (:created-at prev-message) 0))))}}))))))
=======
                                                        (or (:created-at prev-message) 0)))
                                                  (not (unseen? message thread)))}}))))))
              (when (state :uploading?)
                (dom/div #js {:className "uploading-indicator"} "\uf110"))
>>>>>>> 4fee8c8c
              (om/build new-message-view {:thread-id (thread :id)
                                          :placeholder (if (thread :new?)
                                                         "Start a conversation..."
                                                         "Reply...")
                                          :mentioned-user-ids (thread :mentioned-ids)
                                          :mentioned-tag-ids (thread :tag-ids)}
                        {:react-key "message"}))))))))

(defn new-thread-view [opts]
  (om/build thread-view (merge {:id (uuid/make-random-squuid)
                                :new? true
                                :tag-ids []
                                :mentioned-ids []
                                :messages []}
                               opts)
            {:react-key "new-thread"}))<|MERGE_RESOLUTION|>--- conflicted
+++ resolved
@@ -132,14 +132,9 @@
                                                      (:user-id prev-message))
                                                   (> (* 2 60 1000) ; 2 minutes
                                                      (- (:created-at message)
-<<<<<<< HEAD
                                                         (or (:created-at prev-message) 0))))}}))))))
-=======
-                                                        (or (:created-at prev-message) 0)))
-                                                  (not (unseen? message thread)))}}))))))
               (when (state :uploading?)
                 (dom/div #js {:className "uploading-indicator"} "\uf110"))
->>>>>>> 4fee8c8c
               (om/build new-message-view {:thread-id (thread :id)
                                           :placeholder (if (thread :new?)
                                                          "Start a conversation..."
