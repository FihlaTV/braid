--- conflicted
+++ resolved
@@ -46,48 +46,6 @@
         (scroll-to-bottom owner thread))
       om/IRender
       (render [_]
-<<<<<<< HEAD
-        (dom/div #js {:className "thread"}
-          (println (thread :last-open-at) (map :created-at (thread :messages)))
-          (dom/div #js {:className "card"}
-            (dom/div #js {:className "head"}
-              (when (store/open-thread? (thread :id))
-                (dom/div #js {:className "close"
-                              :onClick (fn [_]
-                                         (dispatch! :hide-thread {:thread-id (thread :id)}))} "×"))
-              (om/build thread-tags-view thread))
-            (when-not (thread :new?)
-              (apply dom/div #js {:className "messages"
-                                  :ref "messages"}
-                (->> (thread :messages)
-                     (sort-by :created-at)
-                     (cons nil)
-                     (partition 2 1)
-                     (map (fn [[prev-message message]]
-                            (om/build message-view
-                                      message
-                                      {:key :id
-                                       :opts {:collapse?
-                                              (and (= (:user-id message)
-                                                      (:user-id prev-message))
-                                                (> (* 2 60 1000) ; 2 minutes
-                                                   (- (:created-at message)
-                                                      (or (:created-at prev-message) 0))))
-                                              :unseen?
-                                              (unseen? message thread)
-                                              :first-unseen?
-                                              (and
-                                                (unseen? message thread)
-                                                (not (unseen? prev-message thread)))
-                                              }}))))))
-            (om/build new-message-view {:thread-id (thread :id)
-                                        :placeholder (if (thread :new?)
-                                                       "Start a conversation..."
-                                                       "Reply...")
-                                        :mentioned-user-ids (thread :mentioned-ids)
-                                        :mentioned-tag-ids (thread :tag-ids)}
-                      {:react-key "message"})))))))
-=======
         (let [new? (thread :new?)
               private? (and
                          (not (thread :new?))
@@ -137,7 +95,14 @@
                                                         (:user-id prev-message))
                                                   (> (* 2 60 1000) ; 2 minutes
                                                      (- (:created-at message)
-                                                        (or (:created-at prev-message) 0))))}}))))))
+                                                        (or (:created-at prev-message) 0))))
+                                                :unseen?
+                                                (unseen? message thread)
+                                                :first-unseen?
+                                                (and
+                                                  (unseen? message thread)
+                                                  (not (unseen? prev-message thread)))
+                                                }}))))))
               (om/build new-message-view {:thread-id (thread :id)
                                           :placeholder (if (thread :new?)
                                                          "Start a conversation..."
@@ -145,7 +110,6 @@
                                           :mentioned-user-ids (thread :mentioned-ids)
                                           :mentioned-tag-ids (thread :tag-ids)}
                         {:react-key "message"}))))))))
->>>>>>> 0c4304a9
 
 (defn new-thread-view [opts]
   (om/build thread-view (merge {:id (uuid/make-random-squuid)
