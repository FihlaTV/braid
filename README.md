--- conflicted
+++ resolved
@@ -1,28 +1,10 @@
 # Braid
 
-<<<<<<< HEAD
-Create a `profiles.clj` that looks something like
-```clojure
-{:chat
- {:env {:rafal-password "some test password"
-        :james-password "some test password"
-        :mailgun-domain "braid.mysite.com"
-        :mailgun-password "my_mailgun_key"
-        :site-url "http://localhost:5555"
-        :hmac-secret "foobar"
-        :aws-domain "braid.mysite.com"
-        :aws-access-key "my_aws_key"
-        :aws-secret-key "my_aws_secrete"
-        :db-url "datomic:dev://localhost:4334/chat-dev"
-        }}}
-```
-=======
 Braid is an open-source group chat application for teams and communities designed to promote productive conversations.
->>>>>>> 3fff7271
 
 It is written in clojure(script) and developed by the clojure community.
 
-Here's what it looks like: https://www.youtube.com/watch?v=pa2bUsChFqM (early prototype) 
+Here's what it looks like: https://www.youtube.com/watch?v=pa2bUsChFqM (early prototype)
 
 Read [the Background](https://github.com/braidchat/braid/wiki) and [Motivation](https://github.com/braidchat/braid/wiki/Motivation).
 
